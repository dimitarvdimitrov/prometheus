// Copyright 2015 The Prometheus Authors
// Licensed under the Apache License, Version 2.0 (the "License");
// you may not use this file except in compliance with the License.
// You may obtain a copy of the License at
//
// http://www.apache.org/licenses/LICENSE-2.0
//
// Unless required by applicable law or agreed to in writing, software
// distributed under the License is distributed on an "AS IS" BASIS,
// WITHOUT WARRANTIES OR CONDITIONS OF ANY KIND, either express or implied.
// See the License for the specific language governing permissions and
// limitations under the License.

// The main package for the Prometheus server executable.
package main

import (
	"context"
	"errors"
	"fmt"
	"math"
	"math/bits"
	"net"
	"net/http"
	_ "net/http/pprof" // Comment this line to disable pprof endpoint.
	"net/url"
	"os"
	"os/signal"
	"path/filepath"
	"runtime"
	"runtime/debug"
	"strconv"
	"strings"
	"sync"
	"syscall"
	"time"

	"github.com/KimMachineGun/automemlimit/memlimit"
	"github.com/alecthomas/kingpin/v2"
	"github.com/alecthomas/units"
	"github.com/go-kit/log"
	"github.com/go-kit/log/level"
	"github.com/grafana/regexp"
	"github.com/mwitkow/go-conntrack"
	"github.com/oklog/run"
	"github.com/prometheus/client_golang/prometheus"
	"github.com/prometheus/client_golang/prometheus/collectors"
	versioncollector "github.com/prometheus/client_golang/prometheus/collectors/version"
	"github.com/prometheus/common/model"
	"github.com/prometheus/common/promlog"
	promlogflag "github.com/prometheus/common/promlog/flag"
	"github.com/prometheus/common/version"
	toolkit_web "github.com/prometheus/exporter-toolkit/web"
	"go.uber.org/atomic"
	"go.uber.org/automaxprocs/maxprocs"
	"k8s.io/klog"
	klogv2 "k8s.io/klog/v2"

	"github.com/prometheus/prometheus/config"
	"github.com/prometheus/prometheus/discovery"
	"github.com/prometheus/prometheus/discovery/legacymanager"
	"github.com/prometheus/prometheus/discovery/targetgroup"
	"github.com/prometheus/prometheus/model/exemplar"
	"github.com/prometheus/prometheus/model/histogram"
	"github.com/prometheus/prometheus/model/labels"
	"github.com/prometheus/prometheus/model/metadata"
	"github.com/prometheus/prometheus/model/relabel"
	"github.com/prometheus/prometheus/notifier"
	_ "github.com/prometheus/prometheus/plugins" // Register plugins.
	"github.com/prometheus/prometheus/promql"
	"github.com/prometheus/prometheus/promql/parser"
	"github.com/prometheus/prometheus/rules"
	"github.com/prometheus/prometheus/scrape"
	"github.com/prometheus/prometheus/storage"
	"github.com/prometheus/prometheus/storage/remote"
	"github.com/prometheus/prometheus/tracing"
	"github.com/prometheus/prometheus/tsdb"
	"github.com/prometheus/prometheus/tsdb/agent"
	"github.com/prometheus/prometheus/tsdb/wlog"
	"github.com/prometheus/prometheus/util/documentcli"
	"github.com/prometheus/prometheus/util/logging"
	prom_runtime "github.com/prometheus/prometheus/util/runtime"
	"github.com/prometheus/prometheus/web"
)

var (
	appName = "prometheus"

	configSuccess = prometheus.NewGauge(prometheus.GaugeOpts{
		Name: "prometheus_config_last_reload_successful",
		Help: "Whether the last configuration reload attempt was successful.",
	})
	configSuccessTime = prometheus.NewGauge(prometheus.GaugeOpts{
		Name: "prometheus_config_last_reload_success_timestamp_seconds",
		Help: "Timestamp of the last successful configuration reload.",
	})

	defaultRetentionString   = "15d"
	defaultRetentionDuration model.Duration

	agentMode                       bool
	agentOnlyFlags, serverOnlyFlags []string
)

func init() {
	prometheus.MustRegister(versioncollector.NewCollector(strings.ReplaceAll(appName, "-", "_")))

	var err error
	defaultRetentionDuration, err = model.ParseDuration(defaultRetentionString)
	if err != nil {
		panic(err)
	}
}

// serverOnlyFlag creates server-only kingpin flag.
func serverOnlyFlag(app *kingpin.Application, name, help string) *kingpin.FlagClause {
	return app.Flag(name, fmt.Sprintf("%s Use with server mode only.", help)).
		PreAction(func(parseContext *kingpin.ParseContext) error {
			// This will be invoked only if flag is actually provided by user.
			serverOnlyFlags = append(serverOnlyFlags, "--"+name)
			return nil
		})
}

// agentOnlyFlag creates agent-only kingpin flag.
func agentOnlyFlag(app *kingpin.Application, name, help string) *kingpin.FlagClause {
	return app.Flag(name, fmt.Sprintf("%s Use with agent mode only.", help)).
		PreAction(func(parseContext *kingpin.ParseContext) error {
			// This will be invoked only if flag is actually provided by user.
			agentOnlyFlags = append(agentOnlyFlags, "--"+name)
			return nil
		})
}

type flagConfig struct {
	configFile string

	agentStoragePath    string
	serverStoragePath   string
	notifier            notifier.Options
	forGracePeriod      model.Duration
	outageTolerance     model.Duration
	resendDelay         model.Duration
	maxConcurrentEvals  int64
	web                 web.Options
	scrape              scrape.Options
	tsdb                tsdbOptions
	agent               agentOptions
	lookbackDelta       model.Duration
	webTimeout          model.Duration
	queryTimeout        model.Duration
	queryConcurrency    int
	queryMaxSamples     int
	RemoteFlushDeadline model.Duration
	nameEscapingScheme  string

	featureList   []string
	memlimitRatio float64
	// These options are extracted from featureList
	// for ease of use.
	enableExpandExternalLabels bool
	enableNewSDManager         bool
	enablePerStepStats         bool
	enableAutoGOMAXPROCS       bool
	enableAutoGOMEMLIMIT       bool
	enableConcurrentRuleEval   bool

	prometheusURL   string
	corsRegexString string

	promlogConfig promlog.Config
}

// setFeatureListOptions sets the corresponding options from the featureList.
func (c *flagConfig) setFeatureListOptions(logger log.Logger) error {
	for _, f := range c.featureList {
		opts := strings.Split(f, ",")
		for _, o := range opts {
			switch o {
			case "remote-write-receiver":
				c.web.EnableRemoteWriteReceiver = true
				level.Warn(logger).Log("msg", "Remote write receiver enabled via feature flag remote-write-receiver. This is DEPRECATED. Use --web.enable-remote-write-receiver.")
			case "otlp-write-receiver":
				c.web.EnableOTLPWriteReceiver = true
				level.Info(logger).Log("msg", "Experimental OTLP write receiver enabled")
			case "expand-external-labels":
				c.enableExpandExternalLabels = true
				level.Info(logger).Log("msg", "Experimental expand-external-labels enabled")
			case "exemplar-storage":
				c.tsdb.EnableExemplarStorage = true
				level.Info(logger).Log("msg", "Experimental in-memory exemplar storage enabled")
			case "memory-snapshot-on-shutdown":
				c.tsdb.EnableMemorySnapshotOnShutdown = true
				level.Info(logger).Log("msg", "Experimental memory snapshot on shutdown enabled")
			case "extra-scrape-metrics":
				c.scrape.ExtraMetrics = true
				level.Info(logger).Log("msg", "Experimental additional scrape metrics enabled")
			case "metadata-wal-records":
				c.scrape.AppendMetadata = true
				level.Info(logger).Log("msg", "Experimental metadata records in WAL enabled, required for remote write 2.0")
			case "new-service-discovery-manager":
				c.enableNewSDManager = true
				level.Info(logger).Log("msg", "Experimental service discovery manager")
			case "agent":
				agentMode = true
				level.Info(logger).Log("msg", "Experimental agent mode enabled.")
			case "promql-per-step-stats":
				c.enablePerStepStats = true
				level.Info(logger).Log("msg", "Experimental per-step statistics reporting")
			case "auto-gomaxprocs":
				c.enableAutoGOMAXPROCS = true
				level.Info(logger).Log("msg", "Automatically set GOMAXPROCS to match Linux container CPU quota")
			case "auto-gomemlimit":
				c.enableAutoGOMEMLIMIT = true
				level.Info(logger).Log("msg", "Automatically set GOMEMLIMIT to match Linux container or system memory limit")
			case "concurrent-rule-eval":
				c.enableConcurrentRuleEval = true
				level.Info(logger).Log("msg", "Experimental concurrent rule evaluation enabled.")
			case "no-default-scrape-port":
				c.scrape.NoDefaultPort = true
				level.Info(logger).Log("msg", "No default port will be appended to scrape targets' addresses.")
			case "promql-experimental-functions":
				parser.EnableExperimentalFunctions = true
				level.Info(logger).Log("msg", "Experimental PromQL functions enabled.")
			case "native-histograms":
				c.tsdb.EnableNativeHistograms = true
				c.scrape.EnableNativeHistogramsIngestion = true
				// Change relevant global variables. Hacky, but it's hard to pass a new option or default to unmarshallers.
				config.DefaultConfig.GlobalConfig.ScrapeProtocols = config.DefaultProtoFirstScrapeProtocols
				config.DefaultGlobalConfig.ScrapeProtocols = config.DefaultProtoFirstScrapeProtocols
				level.Info(logger).Log("msg", "Experimental native histogram support enabled. Changed default scrape_protocols to prefer PrometheusProto format.", "global.scrape_protocols", fmt.Sprintf("%v", config.DefaultGlobalConfig.ScrapeProtocols))
			case "created-timestamp-zero-ingestion":
				c.scrape.EnableCreatedTimestampZeroIngestion = true
				// Change relevant global variables. Hacky, but it's hard to pass a new option or default to unmarshallers.
				config.DefaultConfig.GlobalConfig.ScrapeProtocols = config.DefaultProtoFirstScrapeProtocols
				config.DefaultGlobalConfig.ScrapeProtocols = config.DefaultProtoFirstScrapeProtocols
				level.Info(logger).Log("msg", "Experimental created timestamp zero ingestion enabled. Changed default scrape_protocols to prefer PrometheusProto format.", "global.scrape_protocols", fmt.Sprintf("%v", config.DefaultGlobalConfig.ScrapeProtocols))
			case "delayed-compaction":
				c.tsdb.EnableDelayedCompaction = true
				level.Info(logger).Log("msg", "Experimental delayed compaction is enabled.")
			case "utf8-names":
				model.NameValidationScheme = model.UTF8Validation
				level.Info(logger).Log("msg", "Experimental UTF-8 support enabled")
			case "":
				continue
			case "promql-at-modifier", "promql-negative-offset":
				level.Warn(logger).Log("msg", "This option for --enable-feature is now permanently enabled and therefore a no-op.", "option", o)
			default:
				level.Warn(logger).Log("msg", "Unknown option for --enable-feature", "option", o)
			}
		}
	}

	return nil
}

func main() {
	if os.Getenv("DEBUG") != "" {
		runtime.SetBlockProfileRate(20)
		runtime.SetMutexProfileFraction(20)
	}

	var (
		oldFlagRetentionDuration model.Duration
		newFlagRetentionDuration model.Duration
	)

	// Unregister the default GoCollector, and reregister with our defaults.
	if prometheus.Unregister(collectors.NewGoCollector()) {
		prometheus.MustRegister(
			collectors.NewGoCollector(
				collectors.WithGoCollectorRuntimeMetrics(
					collectors.MetricsGC,
					collectors.MetricsScheduler,
				),
			),
		)
	}

	cfg := flagConfig{
		notifier: notifier.Options{
			Registerer: prometheus.DefaultRegisterer,
		},
		web: web.Options{
			Registerer: prometheus.DefaultRegisterer,
			Gatherer:   prometheus.DefaultGatherer,
		},
		promlogConfig: promlog.Config{},
	}

	a := kingpin.New(filepath.Base(os.Args[0]), "The Prometheus monitoring server").UsageWriter(os.Stdout)

	a.Version(version.Print(appName))

	a.HelpFlag.Short('h')

	a.Flag("config.file", "Prometheus configuration file path.").
		Default("prometheus.yml").StringVar(&cfg.configFile)

	a.Flag("web.listen-address", "Address to listen on for UI, API, and telemetry. Can be repeated.").
		Default("0.0.0.0:9090").StringsVar(&cfg.web.ListenAddresses)

	a.Flag("auto-gomemlimit.ratio", "The ratio of reserved GOMEMLIMIT memory to the detected maximum container or system memory").
		Default("0.9").FloatVar(&cfg.memlimitRatio)

	webConfig := a.Flag(
		"web.config.file",
		"[EXPERIMENTAL] Path to configuration file that can enable TLS or authentication.",
	).Default("").String()

	a.Flag("web.read-timeout",
		"Maximum duration before timing out read of the request, and closing idle connections.").
		Default("5m").SetValue(&cfg.webTimeout)

	a.Flag("web.max-connections", "Maximum number of simultaneous connections across all listeners.").
		Default("512").IntVar(&cfg.web.MaxConnections)

	a.Flag("web.external-url",
		"The URL under which Prometheus is externally reachable (for example, if Prometheus is served via a reverse proxy). Used for generating relative and absolute links back to Prometheus itself. If the URL has a path portion, it will be used to prefix all HTTP endpoints served by Prometheus. If omitted, relevant URL components will be derived automatically.").
		PlaceHolder("<URL>").StringVar(&cfg.prometheusURL)

	a.Flag("web.route-prefix",
		"Prefix for the internal routes of web endpoints. Defaults to path of --web.external-url.").
		PlaceHolder("<path>").StringVar(&cfg.web.RoutePrefix)

	a.Flag("web.user-assets", "Path to static asset directory, available at /user.").
		PlaceHolder("<path>").StringVar(&cfg.web.UserAssetsPath)

	a.Flag("web.enable-lifecycle", "Enable shutdown and reload via HTTP request.").
		Default("false").BoolVar(&cfg.web.EnableLifecycle)

	a.Flag("web.enable-admin-api", "Enable API endpoints for admin control actions.").
		Default("false").BoolVar(&cfg.web.EnableAdminAPI)

	// TODO(bwplotka): Consider allowing those remote receive flags to be changed in config.
	// See https://github.com/prometheus/prometheus/issues/14410
	a.Flag("web.enable-remote-write-receiver", "Enable API endpoint accepting remote write requests.").
		Default("false").BoolVar(&cfg.web.EnableRemoteWriteReceiver)

	supportedRemoteWriteProtoMsgs := config.RemoteWriteProtoMsgs{config.RemoteWriteProtoMsgV1, config.RemoteWriteProtoMsgV2}
	a.Flag("web.remote-write-receiver.accepted-protobuf-messages", fmt.Sprintf("List of the remote write protobuf messages to accept when receiving the remote writes. Supported values: %v", supportedRemoteWriteProtoMsgs.String())).
		Default(supportedRemoteWriteProtoMsgs.Strings()...).SetValue(rwProtoMsgFlagValue(&cfg.web.AcceptRemoteWriteProtoMsgs))

	a.Flag("web.console.templates", "Path to the console template directory, available at /consoles.").
		Default("consoles").StringVar(&cfg.web.ConsoleTemplatesPath)

	a.Flag("web.console.libraries", "Path to the console library directory.").
		Default("console_libraries").StringVar(&cfg.web.ConsoleLibrariesPath)

	a.Flag("web.page-title", "Document title of Prometheus instance.").
		Default("Prometheus Time Series Collection and Processing Server").StringVar(&cfg.web.PageTitle)

	a.Flag("web.cors.origin", `Regex for CORS origin. It is fully anchored. Example: 'https?://(domain1|domain2)\.com'`).
		Default(".*").StringVar(&cfg.corsRegexString)

	serverOnlyFlag(a, "storage.tsdb.path", "Base path for metrics storage.").
		Default("data/").StringVar(&cfg.serverStoragePath)

	serverOnlyFlag(a, "storage.tsdb.min-block-duration", "Minimum duration of a data block before being persisted. For use in testing.").
		Hidden().Default("2h").SetValue(&cfg.tsdb.MinBlockDuration)

	serverOnlyFlag(a, "storage.tsdb.max-block-duration",
		"Maximum duration compacted blocks may span. For use in testing. (Defaults to 10% of the retention period.)").
		Hidden().PlaceHolder("<duration>").SetValue(&cfg.tsdb.MaxBlockDuration)

	serverOnlyFlag(a, "storage.tsdb.max-block-chunk-segment-size",
		"The maximum size for a single chunk segment in a block. Example: 512MB").
		Hidden().PlaceHolder("<bytes>").BytesVar(&cfg.tsdb.MaxBlockChunkSegmentSize)

	serverOnlyFlag(a, "storage.tsdb.wal-segment-size",
		"Size at which to split the tsdb WAL segment files. Example: 100MB").
		Hidden().PlaceHolder("<bytes>").BytesVar(&cfg.tsdb.WALSegmentSize)

	serverOnlyFlag(a, "storage.tsdb.retention", "[DEPRECATED] How long to retain samples in storage. This flag has been deprecated, use \"storage.tsdb.retention.time\" instead.").
		SetValue(&oldFlagRetentionDuration)

	serverOnlyFlag(a, "storage.tsdb.retention.time", "How long to retain samples in storage. When this flag is set it overrides \"storage.tsdb.retention\". If neither this flag nor \"storage.tsdb.retention\" nor \"storage.tsdb.retention.size\" is set, the retention time defaults to "+defaultRetentionString+". Units Supported: y, w, d, h, m, s, ms.").
		SetValue(&newFlagRetentionDuration)

	serverOnlyFlag(a, "storage.tsdb.retention.size", "Maximum number of bytes that can be stored for blocks. A unit is required, supported units: B, KB, MB, GB, TB, PB, EB. Ex: \"512MB\". Based on powers-of-2, so 1KB is 1024B.").
		BytesVar(&cfg.tsdb.MaxBytes)

	serverOnlyFlag(a, "storage.tsdb.no-lockfile", "Do not create lockfile in data directory.").
		Default("false").BoolVar(&cfg.tsdb.NoLockfile)

	// TODO: Remove in Prometheus 3.0.
	var b bool
	serverOnlyFlag(a, "storage.tsdb.allow-overlapping-blocks", "[DEPRECATED] This flag has no effect. Overlapping blocks are enabled by default now.").
		Default("true").Hidden().BoolVar(&b)

	serverOnlyFlag(a, "storage.tsdb.allow-overlapping-compaction", "Allow compaction of overlapping blocks. If set to false, TSDB stops vertical compaction and leaves overlapping blocks there. The use case is to let another component handle the compaction of overlapping blocks.").
		Default("true").Hidden().BoolVar(&cfg.tsdb.EnableOverlappingCompaction)

	serverOnlyFlag(a, "storage.tsdb.wal-compression", "Compress the tsdb WAL.").
		Hidden().Default("true").BoolVar(&cfg.tsdb.WALCompression)

	serverOnlyFlag(a, "storage.tsdb.wal-compression-type", "Compression algorithm for the tsdb WAL.").
		Hidden().Default(string(wlog.CompressionSnappy)).EnumVar(&cfg.tsdb.WALCompressionType, string(wlog.CompressionSnappy), string(wlog.CompressionZstd))

	serverOnlyFlag(a, "storage.tsdb.head-chunks-write-queue-size", "Size of the queue through which head chunks are written to the disk to be m-mapped, 0 disables the queue completely. Experimental.").
		Default("0").IntVar(&cfg.tsdb.HeadChunksWriteQueueSize)

	serverOnlyFlag(a, "storage.tsdb.samples-per-chunk", "Target number of samples per chunk.").
		Default("120").Hidden().IntVar(&cfg.tsdb.SamplesPerChunk)

	agentOnlyFlag(a, "storage.agent.path", "Base path for metrics storage.").
		Default("data-agent/").StringVar(&cfg.agentStoragePath)

	agentOnlyFlag(a, "storage.agent.wal-segment-size",
		"Size at which to split WAL segment files. Example: 100MB").
		Hidden().PlaceHolder("<bytes>").BytesVar(&cfg.agent.WALSegmentSize)

	agentOnlyFlag(a, "storage.agent.wal-compression", "Compress the agent WAL.").
		Default("true").BoolVar(&cfg.agent.WALCompression)

	agentOnlyFlag(a, "storage.agent.wal-compression-type", "Compression algorithm for the agent WAL.").
		Hidden().Default(string(wlog.CompressionSnappy)).EnumVar(&cfg.agent.WALCompressionType, string(wlog.CompressionSnappy), string(wlog.CompressionZstd))

	agentOnlyFlag(a, "storage.agent.wal-truncate-frequency",
		"The frequency at which to truncate the WAL and remove old data.").
		Hidden().PlaceHolder("<duration>").SetValue(&cfg.agent.TruncateFrequency)

	agentOnlyFlag(a, "storage.agent.retention.min-time",
		"Minimum age samples may be before being considered for deletion when the WAL is truncated").
		SetValue(&cfg.agent.MinWALTime)

	agentOnlyFlag(a, "storage.agent.retention.max-time",
		"Maximum age samples may be before being forcibly deleted when the WAL is truncated").
		SetValue(&cfg.agent.MaxWALTime)

	agentOnlyFlag(a, "storage.agent.no-lockfile", "Do not create lockfile in data directory.").
		Default("false").BoolVar(&cfg.agent.NoLockfile)

	a.Flag("storage.remote.flush-deadline", "How long to wait flushing sample on shutdown or config reload.").
		Default("1m").PlaceHolder("<duration>").SetValue(&cfg.RemoteFlushDeadline)

	serverOnlyFlag(a, "storage.remote.read-sample-limit", "Maximum overall number of samples to return via the remote read interface, in a single query. 0 means no limit. This limit is ignored for streamed response types.").
		Default("5e7").IntVar(&cfg.web.RemoteReadSampleLimit)

	serverOnlyFlag(a, "storage.remote.read-concurrent-limit", "Maximum number of concurrent remote read calls. 0 means no limit.").
		Default("10").IntVar(&cfg.web.RemoteReadConcurrencyLimit)

	serverOnlyFlag(a, "storage.remote.read-max-bytes-in-frame", "Maximum number of bytes in a single frame for streaming remote read response types before marshalling. Note that client might have limit on frame size as well. 1MB as recommended by protobuf by default.").
		Default("1048576").IntVar(&cfg.web.RemoteReadBytesInFrame)

	serverOnlyFlag(a, "rules.alert.for-outage-tolerance", "Max time to tolerate prometheus outage for restoring \"for\" state of alert.").
		Default("1h").SetValue(&cfg.outageTolerance)

	serverOnlyFlag(a, "rules.alert.for-grace-period", "Minimum duration between alert and restored \"for\" state. This is maintained only for alerts with configured \"for\" time greater than grace period.").
		Default("10m").SetValue(&cfg.forGracePeriod)

	serverOnlyFlag(a, "rules.alert.resend-delay", "Minimum amount of time to wait before resending an alert to Alertmanager.").
		Default("1m").SetValue(&cfg.resendDelay)

	serverOnlyFlag(a, "rules.max-concurrent-evals", "Global concurrency limit for independent rules that can run concurrently. When set, \"query.max-concurrency\" may need to be adjusted accordingly.").
		Default("4").Int64Var(&cfg.maxConcurrentEvals)

	a.Flag("scrape.adjust-timestamps", "Adjust scrape timestamps by up to `scrape.timestamp-tolerance` to align them to the intended schedule. See https://github.com/prometheus/prometheus/issues/7846 for more context. Experimental. This flag will be removed in a future release.").
		Hidden().Default("true").BoolVar(&scrape.AlignScrapeTimestamps)

	a.Flag("scrape.timestamp-tolerance", "Timestamp tolerance. See https://github.com/prometheus/prometheus/issues/7846 for more context. Experimental. This flag will be removed in a future release.").
		Hidden().Default("2ms").DurationVar(&scrape.ScrapeTimestampTolerance)

	serverOnlyFlag(a, "alertmanager.notification-queue-capacity", "The capacity of the queue for pending Alertmanager notifications.").
		Default("10000").IntVar(&cfg.notifier.QueueCapacity)

	serverOnlyFlag(a, "alertmanager.drain-notification-queue-on-shutdown", "Send any outstanding Alertmanager notifications when shutting down. If false, any outstanding Alertmanager notifications will be dropped when shutting down.").
		Default("true").BoolVar(&cfg.notifier.DrainOnShutdown)

	// TODO: Remove in Prometheus 3.0.
	alertmanagerTimeout := a.Flag("alertmanager.timeout", "[DEPRECATED] This flag has no effect.").Hidden().String()

	serverOnlyFlag(a, "query.lookback-delta", "The maximum lookback duration for retrieving metrics during expression evaluations and federation.").
		Default("5m").SetValue(&cfg.lookbackDelta)

	serverOnlyFlag(a, "query.timeout", "Maximum time a query may take before being aborted.").
		Default("2m").SetValue(&cfg.queryTimeout)

	serverOnlyFlag(a, "query.max-concurrency", "Maximum number of queries executed concurrently.").
		Default("20").IntVar(&cfg.queryConcurrency)

	serverOnlyFlag(a, "query.max-samples", "Maximum number of samples a single query can load into memory. Note that queries will fail if they try to load more samples than this into memory, so this also limits the number of samples a query can return.").
		Default("50000000").IntVar(&cfg.queryMaxSamples)

	a.Flag("scrape.discovery-reload-interval", "Interval used by scrape manager to throttle target groups updates.").
		Hidden().Default("5s").SetValue(&cfg.scrape.DiscoveryReloadInterval)

	a.Flag("scrape.name-escaping-scheme", `Method for escaping legacy invalid names when sending to Prometheus that does not support UTF-8. Can be one of "values", "underscores", or "dots".`).Default(scrape.DefaultNameEscapingScheme.String()).StringVar(&cfg.nameEscapingScheme)

	a.Flag("enable-feature", "Comma separated feature names to enable. Valid options: agent, auto-gomemlimit, exemplar-storage, expand-external-labels, memory-snapshot-on-shutdown, promql-per-step-stats, promql-experimental-functions, remote-write-receiver (DEPRECATED), extra-scrape-metrics, new-service-discovery-manager, auto-gomaxprocs, no-default-scrape-port, native-histograms, otlp-write-receiver, created-timestamp-zero-ingestion, concurrent-rule-eval, delayed-compaction, utf8-names. See https://prometheus.io/docs/prometheus/latest/feature_flags/ for more details.").
		Default("").StringsVar(&cfg.featureList)

	promlogflag.AddFlags(a, &cfg.promlogConfig)

	a.Flag("write-documentation", "Generate command line documentation. Internal use.").Hidden().Action(func(ctx *kingpin.ParseContext) error {
		if err := documentcli.GenerateMarkdown(a.Model(), os.Stdout); err != nil {
			os.Exit(1)
			return err
		}
		os.Exit(0)
		return nil
	}).Bool()

	_, err := a.Parse(os.Args[1:])
	if err != nil {
		fmt.Fprintln(os.Stderr, fmt.Errorf("Error parsing command line arguments: %w", err))
		a.Usage(os.Args[1:])
		os.Exit(2)
	}

	logger := promlog.New(&cfg.promlogConfig)

	if err := cfg.setFeatureListOptions(logger); err != nil {
		fmt.Fprintln(os.Stderr, fmt.Errorf("Error parsing feature list: %w", err))
		os.Exit(1)
	}

	if cfg.nameEscapingScheme != "" {
		scheme, err := model.ToEscapingScheme(cfg.nameEscapingScheme)
		if err != nil {
			fmt.Fprintf(os.Stderr, `Invalid name escaping scheme: %q; Needs to be one of "values", "underscores", or "dots"`, cfg.nameEscapingScheme)
			os.Exit(1)
		}
		model.NameEscapingScheme = scheme
	}

	if agentMode && len(serverOnlyFlags) > 0 {
		fmt.Fprintf(os.Stderr, "The following flag(s) can not be used in agent mode: %q", serverOnlyFlags)
		os.Exit(3)
	}

	if !agentMode && len(agentOnlyFlags) > 0 {
		fmt.Fprintf(os.Stderr, "The following flag(s) can only be used in agent mode: %q", agentOnlyFlags)
		os.Exit(3)
	}

	if cfg.memlimitRatio <= 0.0 || cfg.memlimitRatio > 1.0 {
		fmt.Fprintf(os.Stderr, "--auto-gomemlimit.ratio must be greater than 0 and less than or equal to 1.")
		os.Exit(1)
	}

	localStoragePath := cfg.serverStoragePath
	if agentMode {
		localStoragePath = cfg.agentStoragePath
	}

	cfg.web.ExternalURL, err = computeExternalURL(cfg.prometheusURL, cfg.web.ListenAddresses[0])
	if err != nil {
		fmt.Fprintln(os.Stderr, fmt.Errorf("parse external URL %q: %w", cfg.prometheusURL, err))
		os.Exit(2)
	}

	cfg.web.CORSOrigin, err = compileCORSRegexString(cfg.corsRegexString)
	if err != nil {
		fmt.Fprintln(os.Stderr, fmt.Errorf("could not compile CORS regex string %q: %w", cfg.corsRegexString, err))
		os.Exit(2)
	}

	if *alertmanagerTimeout != "" {
		level.Warn(logger).Log("msg", "The flag --alertmanager.timeout has no effect and will be removed in the future.")
	}

	// Throw error for invalid config before starting other components.
	var cfgFile *config.Config
	if cfgFile, err = config.LoadFile(cfg.configFile, agentMode, false, log.NewNopLogger()); err != nil {
		absPath, pathErr := filepath.Abs(cfg.configFile)
		if pathErr != nil {
			absPath = cfg.configFile
		}
		level.Error(logger).Log("msg", fmt.Sprintf("Error loading config (--config.file=%s)", cfg.configFile), "file", absPath, "err", err)
		os.Exit(2)
	}
	if _, err := cfgFile.GetScrapeConfigs(); err != nil {
		absPath, pathErr := filepath.Abs(cfg.configFile)
		if pathErr != nil {
			absPath = cfg.configFile
		}
		level.Error(logger).Log("msg", fmt.Sprintf("Error loading scrape config files from config (--config.file=%q)", cfg.configFile), "file", absPath, "err", err)
		os.Exit(2)
	}
	if cfg.tsdb.EnableExemplarStorage {
		if cfgFile.StorageConfig.ExemplarsConfig == nil {
			cfgFile.StorageConfig.ExemplarsConfig = &config.DefaultExemplarsConfig
		}
		cfg.tsdb.MaxExemplars = cfgFile.StorageConfig.ExemplarsConfig.MaxExemplars
	}
	if cfgFile.StorageConfig.TSDBConfig != nil {
		cfg.tsdb.OutOfOrderTimeWindow = cfgFile.StorageConfig.TSDBConfig.OutOfOrderTimeWindow
	}

	// Now that the validity of the config is established, set the config
	// success metrics accordingly, although the config isn't really loaded
	// yet. This will happen later (including setting these metrics again),
	// but if we don't do it now, the metrics will stay at zero until the
	// startup procedure is complete, which might take long enough to
	// trigger alerts about an invalid config.
	configSuccess.Set(1)
	configSuccessTime.SetToCurrentTime()

	cfg.web.ReadTimeout = time.Duration(cfg.webTimeout)
	// Default -web.route-prefix to path of -web.external-url.
	if cfg.web.RoutePrefix == "" {
		cfg.web.RoutePrefix = cfg.web.ExternalURL.Path
	}
	// RoutePrefix must always be at least '/'.
	cfg.web.RoutePrefix = "/" + strings.Trim(cfg.web.RoutePrefix, "/")

	if !agentMode {
		// Time retention settings.
		if oldFlagRetentionDuration != 0 {
			level.Warn(logger).Log("deprecation_notice", "'storage.tsdb.retention' flag is deprecated use 'storage.tsdb.retention.time' instead.")
			cfg.tsdb.RetentionDuration = oldFlagRetentionDuration
		}

		// When the new flag is set it takes precedence.
		if newFlagRetentionDuration != 0 {
			cfg.tsdb.RetentionDuration = newFlagRetentionDuration
		}

		if cfg.tsdb.RetentionDuration == 0 && cfg.tsdb.MaxBytes == 0 {
			cfg.tsdb.RetentionDuration = defaultRetentionDuration
			level.Info(logger).Log("msg", "No time or size retention was set so using the default time retention", "duration", defaultRetentionDuration)
		}

		// Check for overflows. This limits our max retention to 100y.
		if cfg.tsdb.RetentionDuration < 0 {
			y, err := model.ParseDuration("100y")
			if err != nil {
				panic(err)
			}
			cfg.tsdb.RetentionDuration = y
			level.Warn(logger).Log("msg", "Time retention value is too high. Limiting to: "+y.String())
		}

		// Max block size settings.
		if cfg.tsdb.MaxBlockDuration == 0 {
			maxBlockDuration, err := model.ParseDuration("31d")
			if err != nil {
				panic(err)
			}
			// When the time retention is set and not too big use to define the max block duration.
			if cfg.tsdb.RetentionDuration != 0 && cfg.tsdb.RetentionDuration/10 < maxBlockDuration {
				maxBlockDuration = cfg.tsdb.RetentionDuration / 10
			}

			cfg.tsdb.MaxBlockDuration = maxBlockDuration
		}
	}

	noStepSubqueryInterval := &safePromQLNoStepSubqueryInterval{}
	noStepSubqueryInterval.Set(config.DefaultGlobalConfig.EvaluationInterval)

	// Above level 6, the k8s client would log bearer tokens in clear-text.
	klog.ClampLevel(6)
	klog.SetLogger(log.With(logger, "component", "k8s_client_runtime"))
	klogv2.ClampLevel(6)
	klogv2.SetLogger(log.With(logger, "component", "k8s_client_runtime"))

	modeAppName := "Prometheus Server"
	mode := "server"
	if agentMode {
		modeAppName = "Prometheus Agent"
		mode = "agent"
	}

	level.Info(logger).Log("msg", "Starting "+modeAppName, "mode", mode, "version", version.Info())
	if bits.UintSize < 64 {
		level.Warn(logger).Log("msg", "This Prometheus binary has not been compiled for a 64-bit architecture. Due to virtual memory constraints of 32-bit systems, it is highly recommended to switch to a 64-bit binary of Prometheus.", "GOARCH", runtime.GOARCH)
	}

	level.Info(logger).Log("build_context", version.BuildContext())
	level.Info(logger).Log("host_details", prom_runtime.Uname())
	level.Info(logger).Log("fd_limits", prom_runtime.FdLimits())
	level.Info(logger).Log("vm_limits", prom_runtime.VMLimits())

	var (
		localStorage  = &readyStorage{stats: tsdb.NewDBStats()}
		scraper       = &readyScrapeManager{}
		remoteStorage = remote.NewStorage(log.With(logger, "component", "remote"), prometheus.DefaultRegisterer, localStorage.StartTime, localStoragePath, time.Duration(cfg.RemoteFlushDeadline), scraper, cfg.scrape.AppendMetadata)
		fanoutStorage = storage.NewFanout(logger, localStorage, remoteStorage)
	)

	var (
		ctxWeb, cancelWeb = context.WithCancel(context.Background())
		ctxRule           = context.Background()

		notifierManager = notifier.NewManager(&cfg.notifier, log.With(logger, "component", "notifier"))

		ctxScrape, cancelScrape = context.WithCancel(context.Background())
		ctxNotify, cancelNotify = context.WithCancel(context.Background())
		discoveryManagerScrape  discoveryManager
		discoveryManagerNotify  discoveryManager
	)

	// Kubernetes client metrics are used by Kubernetes SD.
	// They are registered here in the main function, because SD mechanisms
	// can only register metrics specific to a SD instance.
	// Kubernetes client metrics are the same for the whole process -
	// they are not specific to an SD instance.
	err = discovery.RegisterK8sClientMetricsWithPrometheus(prometheus.DefaultRegisterer)
	if err != nil {
		level.Error(logger).Log("msg", "failed to register Kubernetes client metrics", "err", err)
		os.Exit(1)
	}

	sdMetrics, err := discovery.CreateAndRegisterSDMetrics(prometheus.DefaultRegisterer)
	if err != nil {
		level.Error(logger).Log("msg", "failed to register service discovery metrics", "err", err)
		os.Exit(1)
	}

	if cfg.enableNewSDManager {
		{
			discMgr := discovery.NewManager(ctxScrape, log.With(logger, "component", "discovery manager scrape"), prometheus.DefaultRegisterer, sdMetrics, discovery.Name("scrape"))
			if discMgr == nil {
				level.Error(logger).Log("msg", "failed to create a discovery manager scrape")
				os.Exit(1)
			}
			discoveryManagerScrape = discMgr
		}

		{
			discMgr := discovery.NewManager(ctxNotify, log.With(logger, "component", "discovery manager notify"), prometheus.DefaultRegisterer, sdMetrics, discovery.Name("notify"))
			if discMgr == nil {
				level.Error(logger).Log("msg", "failed to create a discovery manager notify")
				os.Exit(1)
			}
			discoveryManagerNotify = discMgr
		}
	} else {
		{
			discMgr := legacymanager.NewManager(ctxScrape, log.With(logger, "component", "discovery manager scrape"), prometheus.DefaultRegisterer, sdMetrics, legacymanager.Name("scrape"))
			if discMgr == nil {
				level.Error(logger).Log("msg", "failed to create a discovery manager scrape")
				os.Exit(1)
			}
			discoveryManagerScrape = discMgr
		}

		{
			discMgr := legacymanager.NewManager(ctxNotify, log.With(logger, "component", "discovery manager notify"), prometheus.DefaultRegisterer, sdMetrics, legacymanager.Name("notify"))
			if discMgr == nil {
				level.Error(logger).Log("msg", "failed to create a discovery manager notify")
				os.Exit(1)
			}
			discoveryManagerNotify = discMgr
		}
	}

	scrapeManager, err := scrape.NewManager(
		&cfg.scrape,
		log.With(logger, "component", "scrape manager"),
		fanoutStorage,
		prometheus.DefaultRegisterer,
	)
	if err != nil {
		level.Error(logger).Log("msg", "failed to create a scrape manager", "err", err)
		os.Exit(1)
	}

	var (
		tracingManager = tracing.NewManager(logger)

		queryEngine *promql.Engine
		ruleManager *rules.Manager
	)

	if cfg.enableAutoGOMAXPROCS {
		l := func(format string, a ...interface{}) {
			level.Info(logger).Log("component", "automaxprocs", "msg", fmt.Sprintf(strings.TrimPrefix(format, "maxprocs: "), a...))
		}
		if _, err := maxprocs.Set(maxprocs.Logger(l)); err != nil {
			level.Warn(logger).Log("component", "automaxprocs", "msg", "Failed to set GOMAXPROCS automatically", "err", err)
		}
	}

	if cfg.enableAutoGOMEMLIMIT {
		if _, err := memlimit.SetGoMemLimitWithOpts(
			memlimit.WithRatio(cfg.memlimitRatio),
			memlimit.WithProvider(
				memlimit.ApplyFallback(
					memlimit.FromCgroup,
					memlimit.FromSystem,
				),
			),
		); err != nil {
			level.Warn(logger).Log("component", "automemlimit", "msg", "Failed to set GOMEMLIMIT automatically", "err", err)
		}
	}

	if !agentMode {
		opts := promql.EngineOpts{
			Logger:                   log.With(logger, "component", "query engine"),
			Reg:                      prometheus.DefaultRegisterer,
			MaxSamples:               cfg.queryMaxSamples,
			Timeout:                  time.Duration(cfg.queryTimeout),
			ActiveQueryTracker:       promql.NewActiveQueryTracker(localStoragePath, cfg.queryConcurrency, log.With(logger, "component", "activeQueryTracker")),
			LookbackDelta:            time.Duration(cfg.lookbackDelta),
			NoStepSubqueryIntervalFn: noStepSubqueryInterval.Get,
			// EnableAtModifier and EnableNegativeOffset have to be
			// always on for regular PromQL as of Prometheus v2.33.
			EnableAtModifier:     true,
			EnableNegativeOffset: true,
			EnablePerStepStats:   cfg.enablePerStepStats,
		}

		queryEngine = promql.NewEngine(opts)

		ruleManager = rules.NewManager(&rules.ManagerOptions{
			Appendable:             fanoutStorage,
			Queryable:              localStorage,
			QueryFunc:              rules.EngineQueryFunc(queryEngine, fanoutStorage),
			NotifyFunc:             rules.SendAlerts(notifierManager, cfg.web.ExternalURL.String()),
			Context:                ctxRule,
			ExternalURL:            cfg.web.ExternalURL,
			Registerer:             prometheus.DefaultRegisterer,
			Logger:                 log.With(logger, "component", "rule manager"),
			OutageTolerance:        time.Duration(cfg.outageTolerance),
			ForGracePeriod:         time.Duration(cfg.forGracePeriod),
			ResendDelay:            time.Duration(cfg.resendDelay),
			MaxConcurrentEvals:     cfg.maxConcurrentEvals,
			ConcurrentEvalsEnabled: cfg.enableConcurrentRuleEval,
			DefaultRuleQueryOffset: func() time.Duration {
				return time.Duration(cfgFile.GlobalConfig.RuleQueryOffset)
			},
		})
	}

	scraper.Set(scrapeManager)

	cfg.web.Context = ctxWeb
	cfg.web.TSDBRetentionDuration = cfg.tsdb.RetentionDuration
	cfg.web.TSDBMaxBytes = cfg.tsdb.MaxBytes
	cfg.web.TSDBDir = localStoragePath
	cfg.web.LocalStorage = localStorage
	cfg.web.Storage = fanoutStorage
	cfg.web.ExemplarStorage = localStorage
	cfg.web.QueryEngine = queryEngine
	cfg.web.ScrapeManager = scrapeManager
	cfg.web.RuleManager = ruleManager
	cfg.web.Notifier = notifierManager
	cfg.web.LookbackDelta = time.Duration(cfg.lookbackDelta)
	cfg.web.IsAgent = agentMode
	cfg.web.AppName = modeAppName

	cfg.web.Version = &web.PrometheusVersion{
		Version:   version.Version,
		Revision:  version.Revision,
		Branch:    version.Branch,
		BuildUser: version.BuildUser,
		BuildDate: version.BuildDate,
		GoVersion: version.GoVersion,
	}

	cfg.web.Flags = map[string]string{}

	// Exclude kingpin default flags to expose only Prometheus ones.
	boilerplateFlags := kingpin.New("", "").Version("")
	for _, f := range a.Model().Flags {
		if boilerplateFlags.GetFlag(f.Name) != nil {
			continue
		}

		cfg.web.Flags[f.Name] = f.Value.String()
	}

	// Depends on cfg.web.ScrapeManager so needs to be after cfg.web.ScrapeManager = scrapeManager.
	webHandler := web.New(log.With(logger, "component", "web"), &cfg.web)

	// Monitor outgoing connections on default transport with conntrack.
	http.DefaultTransport.(*http.Transport).DialContext = conntrack.NewDialContextFunc(
		conntrack.DialWithTracing(),
	)

	// This is passed to ruleManager.Update().
	externalURL := cfg.web.ExternalURL.String()

	reloaders := []reloader{
		{
			name:     "db_storage",
			reloader: localStorage.ApplyConfig,
		}, {
			name:     "remote_storage",
			reloader: remoteStorage.ApplyConfig,
		}, {
			name:     "web_handler",
			reloader: webHandler.ApplyConfig,
		}, {
			name: "query_engine",
			reloader: func(cfg *config.Config) error {
				if agentMode {
					// No-op in Agent mode.
					return nil
				}

				if cfg.GlobalConfig.QueryLogFile == "" {
					queryEngine.SetQueryLogger(nil)
					return nil
				}

				l, err := logging.NewJSONFileLogger(cfg.GlobalConfig.QueryLogFile)
				if err != nil {
					return err
				}
				queryEngine.SetQueryLogger(l)
				return nil
			},
		}, {
			// The Scrape and notifier managers need to reload before the Discovery manager as
			// they need to read the most updated config when receiving the new targets list.
			name:     "scrape",
			reloader: scrapeManager.ApplyConfig,
		}, {
			name: "scrape_sd",
			reloader: func(cfg *config.Config) error {
				c := make(map[string]discovery.Configs)
				scfgs, err := cfg.GetScrapeConfigs()
				if err != nil {
					return err
				}
				for _, v := range scfgs {
					c[v.JobName] = v.ServiceDiscoveryConfigs
				}
				return discoveryManagerScrape.ApplyConfig(c)
			},
		}, {
			name:     "notify",
			reloader: notifierManager.ApplyConfig,
		}, {
			name: "notify_sd",
			reloader: func(cfg *config.Config) error {
				c := make(map[string]discovery.Configs)
				for k, v := range cfg.AlertingConfig.AlertmanagerConfigs.ToMap() {
					c[k] = v.ServiceDiscoveryConfigs
				}
				return discoveryManagerNotify.ApplyConfig(c)
			},
		}, {
			name: "rules",
			reloader: func(cfg *config.Config) error {
				if agentMode {
					// No-op in Agent mode
					return nil
				}

				// Get all rule files matching the configuration paths.
				var files []string
				for _, pat := range cfg.RuleFiles {
					fs, err := filepath.Glob(pat)
					if err != nil {
						// The only error can be a bad pattern.
						return fmt.Errorf("error retrieving rule files for %s: %w", pat, err)
					}
					files = append(files, fs...)
				}
				return ruleManager.Update(
					time.Duration(cfg.GlobalConfig.EvaluationInterval),
					files,
					cfg.GlobalConfig.ExternalLabels,
					externalURL,
					nil,
				)
			},
		}, {
			name:     "tracing",
			reloader: tracingManager.ApplyConfig,
		},
	}

	prometheus.MustRegister(configSuccess)
	prometheus.MustRegister(configSuccessTime)

	// Start all components while we wait for TSDB to open but only load
	// initial config and mark ourselves as ready after it completed.
	dbOpen := make(chan struct{})

	// sync.Once is used to make sure we can close the channel at different execution stages(SIGTERM or when the config is loaded).
	type closeOnce struct {
		C     chan struct{}
		once  sync.Once
		Close func()
	}
	// Wait until the server is ready to handle reloading.
	reloadReady := &closeOnce{
		C: make(chan struct{}),
	}
	reloadReady.Close = func() {
		reloadReady.once.Do(func() {
			close(reloadReady.C)
		})
	}

	listeners, err := webHandler.Listeners()
	if err != nil {
<<<<<<< HEAD
		level.Error(logger).Log("msg", "Unable to start web listener", "err", err)
		if err := queryEngine.Close(); err != nil {
			level.Warn(logger).Log("msg", "Closing query engine failed", "err", err)
		}
=======
		level.Error(logger).Log("msg", "Unable to start web listeners", "err", err)
>>>>>>> 349068ad
		os.Exit(1)
	}

	err = toolkit_web.Validate(*webConfig)
	if err != nil {
		level.Error(logger).Log("msg", "Unable to validate web configuration file", "err", err)
		if err := queryEngine.Close(); err != nil {
			level.Warn(logger).Log("msg", "Closing query engine failed", "err", err)
		}
		os.Exit(1)
	}

	var g run.Group
	{
		// Termination handler.
		term := make(chan os.Signal, 1)
		signal.Notify(term, os.Interrupt, syscall.SIGTERM)
		cancel := make(chan struct{})
		g.Add(
			func() error {
				// Don't forget to release the reloadReady channel so that waiting blocks can exit normally.
				select {
				case sig := <-term:
					level.Warn(logger).Log("msg", "Received an OS signal, exiting gracefully...", "signal", sig.String())
					reloadReady.Close()
				case <-webHandler.Quit():
					level.Warn(logger).Log("msg", "Received termination request via web service, exiting gracefully...")
				case <-cancel:
					reloadReady.Close()
				}
				if err := queryEngine.Close(); err != nil {
					level.Warn(logger).Log("msg", "Closing query engine failed", "err", err)
				}
				return nil
			},
			func(err error) {
				close(cancel)
				webHandler.SetReady(false)
			},
		)
	}
	{
		// Scrape discovery manager.
		g.Add(
			func() error {
				err := discoveryManagerScrape.Run()
				level.Info(logger).Log("msg", "Scrape discovery manager stopped")
				return err
			},
			func(err error) {
				level.Info(logger).Log("msg", "Stopping scrape discovery manager...")
				cancelScrape()
			},
		)
	}
	{
		// Notify discovery manager.
		g.Add(
			func() error {
				err := discoveryManagerNotify.Run()
				level.Info(logger).Log("msg", "Notify discovery manager stopped")
				return err
			},
			func(err error) {
				level.Info(logger).Log("msg", "Stopping notify discovery manager...")
				cancelNotify()
			},
		)
	}
	if !agentMode {
		// Rule manager.
		g.Add(
			func() error {
				<-reloadReady.C
				ruleManager.Run()
				return nil
			},
			func(err error) {
				ruleManager.Stop()
			},
		)
	}
	{
		// Scrape manager.
		g.Add(
			func() error {
				// When the scrape manager receives a new targets list
				// it needs to read a valid config for each job.
				// It depends on the config being in sync with the discovery manager so
				// we wait until the config is fully loaded.
				<-reloadReady.C

				err := scrapeManager.Run(discoveryManagerScrape.SyncCh())
				level.Info(logger).Log("msg", "Scrape manager stopped")
				return err
			},
			func(err error) {
				// Scrape manager needs to be stopped before closing the local TSDB
				// so that it doesn't try to write samples to a closed storage.
				// We should also wait for rule manager to be fully stopped to ensure
				// we don't trigger any false positive alerts for rules using absent().
				level.Info(logger).Log("msg", "Stopping scrape manager...")
				scrapeManager.Stop()
			},
		)
	}
	{
		// Tracing manager.
		g.Add(
			func() error {
				<-reloadReady.C
				tracingManager.Run()
				return nil
			},
			func(err error) {
				tracingManager.Stop()
			},
		)
	}
	{
		// Reload handler.

		// Make sure that sighup handler is registered with a redirect to the channel before the potentially
		// long and synchronous tsdb init.
		hup := make(chan os.Signal, 1)
		signal.Notify(hup, syscall.SIGHUP)
		cancel := make(chan struct{})
		g.Add(
			func() error {
				<-reloadReady.C

				for {
					select {
					case <-hup:
						if err := reloadConfig(cfg.configFile, cfg.enableExpandExternalLabels, cfg.tsdb.EnableExemplarStorage, logger, noStepSubqueryInterval, reloaders...); err != nil {
							level.Error(logger).Log("msg", "Error reloading config", "err", err)
						}
					case rc := <-webHandler.Reload():
						if err := reloadConfig(cfg.configFile, cfg.enableExpandExternalLabels, cfg.tsdb.EnableExemplarStorage, logger, noStepSubqueryInterval, reloaders...); err != nil {
							level.Error(logger).Log("msg", "Error reloading config", "err", err)
							rc <- err
						} else {
							rc <- nil
						}
					case <-cancel:
						return nil
					}
				}
			},
			func(err error) {
				// Wait for any in-progress reloads to complete to avoid
				// reloading things after they have been shutdown.
				cancel <- struct{}{}
			},
		)
	}
	{
		// Initial configuration loading.
		cancel := make(chan struct{})
		g.Add(
			func() error {
				select {
				case <-dbOpen:
				// In case a shutdown is initiated before the dbOpen is released
				case <-cancel:
					reloadReady.Close()
					return nil
				}

				if err := reloadConfig(cfg.configFile, cfg.enableExpandExternalLabels, cfg.tsdb.EnableExemplarStorage, logger, noStepSubqueryInterval, reloaders...); err != nil {
					return fmt.Errorf("error loading config from %q: %w", cfg.configFile, err)
				}

				reloadReady.Close()

				webHandler.SetReady(true)
				level.Info(logger).Log("msg", "Server is ready to receive web requests.")
				<-cancel
				return nil
			},
			func(err error) {
				close(cancel)
			},
		)
	}
	if !agentMode {
		// TSDB.
		opts := cfg.tsdb.ToTSDBOptions()
		cancel := make(chan struct{})
		g.Add(
			func() error {
				level.Info(logger).Log("msg", "Starting TSDB ...")
				if cfg.tsdb.WALSegmentSize != 0 {
					if cfg.tsdb.WALSegmentSize < 10*1024*1024 || cfg.tsdb.WALSegmentSize > 256*1024*1024 {
						return errors.New("flag 'storage.tsdb.wal-segment-size' must be set between 10MB and 256MB")
					}
				}
				if cfg.tsdb.MaxBlockChunkSegmentSize != 0 {
					if cfg.tsdb.MaxBlockChunkSegmentSize < 1024*1024 {
						return errors.New("flag 'storage.tsdb.max-block-chunk-segment-size' must be set over 1MB")
					}
				}

				db, err := openDBWithMetrics(localStoragePath, logger, prometheus.DefaultRegisterer, &opts, localStorage.getStats())
				if err != nil {
					return fmt.Errorf("opening storage failed: %w", err)
				}

				switch fsType := prom_runtime.Statfs(localStoragePath); fsType {
				case "NFS_SUPER_MAGIC":
					level.Warn(logger).Log("fs_type", fsType, "msg", "This filesystem is not supported and may lead to data corruption and data loss. Please carefully read https://prometheus.io/docs/prometheus/latest/storage/ to learn more about supported filesystems.")
				default:
					level.Info(logger).Log("fs_type", fsType)
				}

				level.Info(logger).Log("msg", "TSDB started")
				level.Debug(logger).Log("msg", "TSDB options",
					"MinBlockDuration", cfg.tsdb.MinBlockDuration,
					"MaxBlockDuration", cfg.tsdb.MaxBlockDuration,
					"MaxBytes", cfg.tsdb.MaxBytes,
					"NoLockfile", cfg.tsdb.NoLockfile,
					"RetentionDuration", cfg.tsdb.RetentionDuration,
					"WALSegmentSize", cfg.tsdb.WALSegmentSize,
					"WALCompression", cfg.tsdb.WALCompression,
				)

				startTimeMargin := int64(2 * time.Duration(cfg.tsdb.MinBlockDuration).Seconds() * 1000)
				localStorage.Set(db, startTimeMargin)
				db.SetWriteNotified(remoteStorage)
				close(dbOpen)
				<-cancel
				return nil
			},
			func(err error) {
				if err := fanoutStorage.Close(); err != nil {
					level.Error(logger).Log("msg", "Error stopping storage", "err", err)
				}
				close(cancel)
			},
		)
	}
	if agentMode {
		// WAL storage.
		opts := cfg.agent.ToAgentOptions(cfg.tsdb.OutOfOrderTimeWindow)
		cancel := make(chan struct{})
		g.Add(
			func() error {
				level.Info(logger).Log("msg", "Starting WAL storage ...")
				if cfg.agent.WALSegmentSize != 0 {
					if cfg.agent.WALSegmentSize < 10*1024*1024 || cfg.agent.WALSegmentSize > 256*1024*1024 {
						return errors.New("flag 'storage.agent.wal-segment-size' must be set between 10MB and 256MB")
					}
				}
				db, err := agent.Open(
					logger,
					prometheus.DefaultRegisterer,
					remoteStorage,
					localStoragePath,
					&opts,
				)
				if err != nil {
					return fmt.Errorf("opening storage failed: %w", err)
				}

				switch fsType := prom_runtime.Statfs(localStoragePath); fsType {
				case "NFS_SUPER_MAGIC":
					level.Warn(logger).Log("fs_type", fsType, "msg", "This filesystem is not supported and may lead to data corruption and data loss. Please carefully read https://prometheus.io/docs/prometheus/latest/storage/ to learn more about supported filesystems.")
				default:
					level.Info(logger).Log("fs_type", fsType)
				}

				level.Info(logger).Log("msg", "Agent WAL storage started")
				level.Debug(logger).Log("msg", "Agent WAL storage options",
					"WALSegmentSize", cfg.agent.WALSegmentSize,
					"WALCompression", cfg.agent.WALCompression,
					"StripeSize", cfg.agent.StripeSize,
					"TruncateFrequency", cfg.agent.TruncateFrequency,
					"MinWALTime", cfg.agent.MinWALTime,
					"MaxWALTime", cfg.agent.MaxWALTime,
					"OutOfOrderTimeWindow", cfg.agent.OutOfOrderTimeWindow,
				)

				localStorage.Set(db, 0)
				db.SetWriteNotified(remoteStorage)
				close(dbOpen)
				<-cancel
				return nil
			},
			func(e error) {
				if err := fanoutStorage.Close(); err != nil {
					level.Error(logger).Log("msg", "Error stopping storage", "err", err)
				}
				close(cancel)
			},
		)
	}
	{
		// Web handler.
		g.Add(
			func() error {
				if err := webHandler.Run(ctxWeb, listeners, *webConfig); err != nil {
					return fmt.Errorf("error starting web server: %w", err)
				}
				return nil
			},
			func(err error) {
				cancelWeb()
			},
		)
	}
	{
		// Notifier.

		// Calling notifier.Stop() before ruleManager.Stop() will cause a panic if the ruleManager isn't running,
		// so keep this interrupt after the ruleManager.Stop().
		g.Add(
			func() error {
				// When the notifier manager receives a new targets list
				// it needs to read a valid config for each job.
				// It depends on the config being in sync with the discovery manager
				// so we wait until the config is fully loaded.
				<-reloadReady.C

				notifierManager.Run(discoveryManagerNotify.SyncCh())
				level.Info(logger).Log("msg", "Notifier manager stopped")
				return nil
			},
			func(err error) {
				notifierManager.Stop()
			},
		)
	}
	if err := g.Run(); err != nil {
		level.Error(logger).Log("err", err)
		os.Exit(1)
	}
	level.Info(logger).Log("msg", "See you next time!")
}

func openDBWithMetrics(dir string, logger log.Logger, reg prometheus.Registerer, opts *tsdb.Options, stats *tsdb.DBStats) (*tsdb.DB, error) {
	db, err := tsdb.Open(
		dir,
		log.With(logger, "component", "tsdb"),
		reg,
		opts,
		stats,
	)
	if err != nil {
		return nil, err
	}

	reg.MustRegister(
		prometheus.NewGaugeFunc(prometheus.GaugeOpts{
			Name: "prometheus_tsdb_lowest_timestamp_seconds",
			Help: "Lowest timestamp value stored in the database.",
		}, func() float64 {
			bb := db.Blocks()
			if len(bb) == 0 {
				return float64(db.Head().MinTime() / 1000)
			}
			return float64(db.Blocks()[0].Meta().MinTime / 1000)
		}), prometheus.NewGaugeFunc(prometheus.GaugeOpts{
			Name: "prometheus_tsdb_head_min_time_seconds",
			Help: "Minimum time bound of the head block.",
		}, func() float64 { return float64(db.Head().MinTime() / 1000) }),
		prometheus.NewGaugeFunc(prometheus.GaugeOpts{
			Name: "prometheus_tsdb_head_max_time_seconds",
			Help: "Maximum timestamp of the head block.",
		}, func() float64 { return float64(db.Head().MaxTime() / 1000) }),
	)

	return db, nil
}

type safePromQLNoStepSubqueryInterval struct {
	value atomic.Int64
}

func durationToInt64Millis(d time.Duration) int64 {
	return int64(d / time.Millisecond)
}

func (i *safePromQLNoStepSubqueryInterval) Set(ev model.Duration) {
	i.value.Store(durationToInt64Millis(time.Duration(ev)))
}

func (i *safePromQLNoStepSubqueryInterval) Get(int64) int64 {
	return i.value.Load()
}

type reloader struct {
	name     string
	reloader func(*config.Config) error
}

func reloadConfig(filename string, expandExternalLabels, enableExemplarStorage bool, logger log.Logger, noStepSuqueryInterval *safePromQLNoStepSubqueryInterval, rls ...reloader) (err error) {
	start := time.Now()
	timings := []interface{}{}
	level.Info(logger).Log("msg", "Loading configuration file", "filename", filename)

	defer func() {
		if err == nil {
			configSuccess.Set(1)
			configSuccessTime.SetToCurrentTime()
		} else {
			configSuccess.Set(0)
		}
	}()

	conf, err := config.LoadFile(filename, agentMode, expandExternalLabels, logger)
	if err != nil {
		return fmt.Errorf("couldn't load configuration (--config.file=%q): %w", filename, err)
	}

	if enableExemplarStorage {
		if conf.StorageConfig.ExemplarsConfig == nil {
			conf.StorageConfig.ExemplarsConfig = &config.DefaultExemplarsConfig
		}
	}

	failed := false
	for _, rl := range rls {
		rstart := time.Now()
		if err := rl.reloader(conf); err != nil {
			level.Error(logger).Log("msg", "Failed to apply configuration", "err", err)
			failed = true
		}
		timings = append(timings, rl.name, time.Since(rstart))
	}
	if failed {
		return fmt.Errorf("one or more errors occurred while applying the new configuration (--config.file=%q)", filename)
	}

	oldGoGC := debug.SetGCPercent(conf.Runtime.GoGC)
	if oldGoGC != conf.Runtime.GoGC {
		level.Info(logger).Log("msg", "updated GOGC", "old", oldGoGC, "new", conf.Runtime.GoGC)
	}
	// Write the new setting out to the ENV var for runtime API output.
	if conf.Runtime.GoGC >= 0 {
		os.Setenv("GOGC", strconv.Itoa(conf.Runtime.GoGC))
	} else {
		os.Setenv("GOGC", "off")
	}

	noStepSuqueryInterval.Set(conf.GlobalConfig.EvaluationInterval)
	l := []interface{}{"msg", "Completed loading of configuration file", "filename", filename, "totalDuration", time.Since(start)}
	level.Info(logger).Log(append(l, timings...)...)
	return nil
}

func startsOrEndsWithQuote(s string) bool {
	return strings.HasPrefix(s, "\"") || strings.HasPrefix(s, "'") ||
		strings.HasSuffix(s, "\"") || strings.HasSuffix(s, "'")
}

// compileCORSRegexString compiles given string and adds anchors.
func compileCORSRegexString(s string) (*regexp.Regexp, error) {
	r, err := relabel.NewRegexp(s)
	if err != nil {
		return nil, err
	}
	return r.Regexp, nil
}

// computeExternalURL computes a sanitized external URL from a raw input. It infers unset
// URL parts from the OS and the given listen address.
func computeExternalURL(u, listenAddr string) (*url.URL, error) {
	if u == "" {
		hostname, err := os.Hostname()
		if err != nil {
			return nil, err
		}
		_, port, err := net.SplitHostPort(listenAddr)
		if err != nil {
			return nil, err
		}
		u = fmt.Sprintf("http://%s:%s/", hostname, port)
	}

	if startsOrEndsWithQuote(u) {
		return nil, errors.New("URL must not begin or end with quotes")
	}

	eu, err := url.Parse(u)
	if err != nil {
		return nil, err
	}

	ppref := strings.TrimRight(eu.Path, "/")
	if ppref != "" && !strings.HasPrefix(ppref, "/") {
		ppref = "/" + ppref
	}
	eu.Path = ppref

	return eu, nil
}

// readyStorage implements the Storage interface while allowing to set the actual
// storage at a later point in time.
type readyStorage struct {
	mtx             sync.RWMutex
	db              storage.Storage
	startTimeMargin int64
	stats           *tsdb.DBStats
}

func (s *readyStorage) ApplyConfig(conf *config.Config) error {
	db := s.get()
	if db, ok := db.(*tsdb.DB); ok {
		return db.ApplyConfig(conf)
	}
	return nil
}

// Set the storage.
func (s *readyStorage) Set(db storage.Storage, startTimeMargin int64) {
	s.mtx.Lock()
	defer s.mtx.Unlock()

	s.db = db
	s.startTimeMargin = startTimeMargin
}

func (s *readyStorage) get() storage.Storage {
	s.mtx.RLock()
	x := s.db
	s.mtx.RUnlock()
	return x
}

func (s *readyStorage) getStats() *tsdb.DBStats {
	s.mtx.RLock()
	x := s.stats
	s.mtx.RUnlock()
	return x
}

// StartTime implements the Storage interface.
func (s *readyStorage) StartTime() (int64, error) {
	if x := s.get(); x != nil {
		switch db := x.(type) {
		case *tsdb.DB:
			var startTime int64
			if len(db.Blocks()) > 0 {
				startTime = db.Blocks()[0].Meta().MinTime
			} else {
				startTime = time.Now().Unix() * 1000
			}
			// Add a safety margin as it may take a few minutes for everything to spin up.
			return startTime + s.startTimeMargin, nil
		case *agent.DB:
			return db.StartTime()
		default:
			panic(fmt.Sprintf("unknown storage type %T", db))
		}
	}

	return math.MaxInt64, tsdb.ErrNotReady
}

// Querier implements the Storage interface.
func (s *readyStorage) Querier(mint, maxt int64) (storage.Querier, error) {
	if x := s.get(); x != nil {
		return x.Querier(mint, maxt)
	}
	return nil, tsdb.ErrNotReady
}

// ChunkQuerier implements the Storage interface.
func (s *readyStorage) ChunkQuerier(mint, maxt int64) (storage.ChunkQuerier, error) {
	if x := s.get(); x != nil {
		return x.ChunkQuerier(mint, maxt)
	}
	return nil, tsdb.ErrNotReady
}

func (s *readyStorage) ExemplarQuerier(ctx context.Context) (storage.ExemplarQuerier, error) {
	if x := s.get(); x != nil {
		switch db := x.(type) {
		case *tsdb.DB:
			return db.ExemplarQuerier(ctx)
		case *agent.DB:
			return nil, agent.ErrUnsupported
		default:
			panic(fmt.Sprintf("unknown storage type %T", db))
		}
	}
	return nil, tsdb.ErrNotReady
}

// Appender implements the Storage interface.
func (s *readyStorage) Appender(ctx context.Context) storage.Appender {
	if x := s.get(); x != nil {
		return x.Appender(ctx)
	}
	return notReadyAppender{}
}

type notReadyAppender struct{}

func (n notReadyAppender) Append(ref storage.SeriesRef, l labels.Labels, t int64, v float64) (storage.SeriesRef, error) {
	return 0, tsdb.ErrNotReady
}

func (n notReadyAppender) AppendExemplar(ref storage.SeriesRef, l labels.Labels, e exemplar.Exemplar) (storage.SeriesRef, error) {
	return 0, tsdb.ErrNotReady
}

func (n notReadyAppender) AppendHistogram(ref storage.SeriesRef, l labels.Labels, t int64, h *histogram.Histogram, fh *histogram.FloatHistogram) (storage.SeriesRef, error) {
	return 0, tsdb.ErrNotReady
}

func (n notReadyAppender) UpdateMetadata(ref storage.SeriesRef, l labels.Labels, m metadata.Metadata) (storage.SeriesRef, error) {
	return 0, tsdb.ErrNotReady
}

func (n notReadyAppender) AppendCTZeroSample(ref storage.SeriesRef, l labels.Labels, t, ct int64) (storage.SeriesRef, error) {
	return 0, tsdb.ErrNotReady
}

func (n notReadyAppender) Commit() error { return tsdb.ErrNotReady }

func (n notReadyAppender) Rollback() error { return tsdb.ErrNotReady }

// Close implements the Storage interface.
func (s *readyStorage) Close() error {
	if x := s.get(); x != nil {
		return x.Close()
	}
	return nil
}

// CleanTombstones implements the api_v1.TSDBAdminStats and api_v2.TSDBAdmin interfaces.
func (s *readyStorage) CleanTombstones() error {
	if x := s.get(); x != nil {
		switch db := x.(type) {
		case *tsdb.DB:
			return db.CleanTombstones()
		case *agent.DB:
			return agent.ErrUnsupported
		default:
			panic(fmt.Sprintf("unknown storage type %T", db))
		}
	}
	return tsdb.ErrNotReady
}

// Delete implements the api_v1.TSDBAdminStats and api_v2.TSDBAdmin interfaces.
func (s *readyStorage) Delete(ctx context.Context, mint, maxt int64, ms ...*labels.Matcher) error {
	if x := s.get(); x != nil {
		switch db := x.(type) {
		case *tsdb.DB:
			return db.Delete(ctx, mint, maxt, ms...)
		case *agent.DB:
			return agent.ErrUnsupported
		default:
			panic(fmt.Sprintf("unknown storage type %T", db))
		}
	}
	return tsdb.ErrNotReady
}

// Snapshot implements the api_v1.TSDBAdminStats and api_v2.TSDBAdmin interfaces.
func (s *readyStorage) Snapshot(dir string, withHead bool) error {
	if x := s.get(); x != nil {
		switch db := x.(type) {
		case *tsdb.DB:
			return db.Snapshot(dir, withHead)
		case *agent.DB:
			return agent.ErrUnsupported
		default:
			panic(fmt.Sprintf("unknown storage type %T", db))
		}
	}
	return tsdb.ErrNotReady
}

// Stats implements the api_v1.TSDBAdminStats interface.
func (s *readyStorage) Stats(statsByLabelName string, limit int) (*tsdb.Stats, error) {
	if x := s.get(); x != nil {
		switch db := x.(type) {
		case *tsdb.DB:
			return db.Head().Stats(statsByLabelName, limit), nil
		case *agent.DB:
			return nil, agent.ErrUnsupported
		default:
			panic(fmt.Sprintf("unknown storage type %T", db))
		}
	}
	return nil, tsdb.ErrNotReady
}

// WALReplayStatus implements the api_v1.TSDBStats interface.
func (s *readyStorage) WALReplayStatus() (tsdb.WALReplayStatus, error) {
	if x := s.getStats(); x != nil {
		return x.Head.WALReplayStatus.GetWALReplayStatus(), nil
	}
	return tsdb.WALReplayStatus{}, tsdb.ErrNotReady
}

// ErrNotReady is returned if the underlying scrape manager is not ready yet.
var ErrNotReady = errors.New("Scrape manager not ready")

// ReadyScrapeManager allows a scrape manager to be retrieved. Even if it's set at a later point in time.
type readyScrapeManager struct {
	mtx sync.RWMutex
	m   *scrape.Manager
}

// Set the scrape manager.
func (rm *readyScrapeManager) Set(m *scrape.Manager) {
	rm.mtx.Lock()
	defer rm.mtx.Unlock()

	rm.m = m
}

// Get the scrape manager. If is not ready, return an error.
func (rm *readyScrapeManager) Get() (*scrape.Manager, error) {
	rm.mtx.RLock()
	defer rm.mtx.RUnlock()

	if rm.m != nil {
		return rm.m, nil
	}

	return nil, ErrNotReady
}

// tsdbOptions is tsdb.Option version with defined units.
// This is required as tsdb.Option fields are unit agnostic (time).
type tsdbOptions struct {
	WALSegmentSize                 units.Base2Bytes
	MaxBlockChunkSegmentSize       units.Base2Bytes
	RetentionDuration              model.Duration
	MaxBytes                       units.Base2Bytes
	NoLockfile                     bool
	WALCompression                 bool
	WALCompressionType             string
	HeadChunksWriteQueueSize       int
	SamplesPerChunk                int
	StripeSize                     int
	MinBlockDuration               model.Duration
	MaxBlockDuration               model.Duration
	OutOfOrderTimeWindow           int64
	EnableExemplarStorage          bool
	MaxExemplars                   int64
	EnableMemorySnapshotOnShutdown bool
	EnableNativeHistograms         bool
	EnableDelayedCompaction        bool
	EnableOverlappingCompaction    bool
}

func (opts tsdbOptions) ToTSDBOptions() tsdb.Options {
	return tsdb.Options{
		WALSegmentSize:                 int(opts.WALSegmentSize),
		MaxBlockChunkSegmentSize:       int64(opts.MaxBlockChunkSegmentSize),
		RetentionDuration:              int64(time.Duration(opts.RetentionDuration) / time.Millisecond),
		MaxBytes:                       int64(opts.MaxBytes),
		NoLockfile:                     opts.NoLockfile,
		WALCompression:                 wlog.ParseCompressionType(opts.WALCompression, opts.WALCompressionType),
		HeadChunksWriteQueueSize:       opts.HeadChunksWriteQueueSize,
		SamplesPerChunk:                opts.SamplesPerChunk,
		StripeSize:                     opts.StripeSize,
		MinBlockDuration:               int64(time.Duration(opts.MinBlockDuration) / time.Millisecond),
		MaxBlockDuration:               int64(time.Duration(opts.MaxBlockDuration) / time.Millisecond),
		EnableExemplarStorage:          opts.EnableExemplarStorage,
		MaxExemplars:                   opts.MaxExemplars,
		EnableMemorySnapshotOnShutdown: opts.EnableMemorySnapshotOnShutdown,
		EnableNativeHistograms:         opts.EnableNativeHistograms,
		OutOfOrderTimeWindow:           opts.OutOfOrderTimeWindow,
		EnableDelayedCompaction:        opts.EnableDelayedCompaction,
		EnableOverlappingCompaction:    opts.EnableOverlappingCompaction,
	}
}

// agentOptions is a version of agent.Options with defined units. This is required
// as agent.Option fields are unit agnostic (time).
type agentOptions struct {
	WALSegmentSize         units.Base2Bytes
	WALCompression         bool
	WALCompressionType     string
	StripeSize             int
	TruncateFrequency      model.Duration
	MinWALTime, MaxWALTime model.Duration
	NoLockfile             bool
	OutOfOrderTimeWindow   int64
}

func (opts agentOptions) ToAgentOptions(outOfOrderTimeWindow int64) agent.Options {
	if outOfOrderTimeWindow < 0 {
		outOfOrderTimeWindow = 0
	}
	return agent.Options{
		WALSegmentSize:       int(opts.WALSegmentSize),
		WALCompression:       wlog.ParseCompressionType(opts.WALCompression, opts.WALCompressionType),
		StripeSize:           opts.StripeSize,
		TruncateFrequency:    time.Duration(opts.TruncateFrequency),
		MinWALTime:           durationToInt64Millis(time.Duration(opts.MinWALTime)),
		MaxWALTime:           durationToInt64Millis(time.Duration(opts.MaxWALTime)),
		NoLockfile:           opts.NoLockfile,
		OutOfOrderTimeWindow: outOfOrderTimeWindow,
	}
}

// discoveryManager interfaces the discovery manager. This is used to keep using
// the manager that restarts SD's on reload for a few releases until we feel
// the new manager can be enabled for all users.
type discoveryManager interface {
	ApplyConfig(cfg map[string]discovery.Configs) error
	Run() error
	SyncCh() <-chan map[string][]*targetgroup.Group
}

// rwProtoMsgFlagParser is a custom parser for config.RemoteWriteProtoMsg enum.
type rwProtoMsgFlagParser struct {
	msgs *[]config.RemoteWriteProtoMsg
}

func rwProtoMsgFlagValue(msgs *[]config.RemoteWriteProtoMsg) kingpin.Value {
	return &rwProtoMsgFlagParser{msgs: msgs}
}

// IsCumulative is used by kingpin to tell if it's an array or not.
func (p *rwProtoMsgFlagParser) IsCumulative() bool {
	return true
}

func (p *rwProtoMsgFlagParser) String() string {
	ss := make([]string, 0, len(*p.msgs))
	for _, t := range *p.msgs {
		ss = append(ss, string(t))
	}
	return strings.Join(ss, ",")
}

func (p *rwProtoMsgFlagParser) Set(opt string) error {
	t := config.RemoteWriteProtoMsg(opt)
	if err := t.Validate(); err != nil {
		return err
	}
	for _, prev := range *p.msgs {
		if prev == t {
			return fmt.Errorf("duplicated %v flag value, got %v already", t, *p.msgs)
		}
	}
	*p.msgs = append(*p.msgs, t)
	return nil
}<|MERGE_RESOLUTION|>--- conflicted
+++ resolved
@@ -992,14 +992,10 @@
 
 	listeners, err := webHandler.Listeners()
 	if err != nil {
-<<<<<<< HEAD
-		level.Error(logger).Log("msg", "Unable to start web listener", "err", err)
+		level.Error(logger).Log("msg", "Unable to start web listeners", "err", err)
 		if err := queryEngine.Close(); err != nil {
 			level.Warn(logger).Log("msg", "Closing query engine failed", "err", err)
 		}
-=======
-		level.Error(logger).Log("msg", "Unable to start web listeners", "err", err)
->>>>>>> 349068ad
 		os.Exit(1)
 	}
 
