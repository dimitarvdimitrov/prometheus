# Changelog

## main / unreleased

<<<<<<< HEAD
## 3.5.0 / 2025-07-14

* [FEATURE] PromQL: Add experimental type and unit metadata labels, behind feature flag `type-and-unit-labels`. #16228 #16632 #16718 #16743
* [FEATURE] PromQL: Add `ts_of_(min|max|last)_over_time`, behind feature flag `experimental-promql-functions`. #16722 #16733
* [FEATURE] Scraping: Add global option `always_scrape_classic_histograms` to scrape a classic histogram even if it is also exposed as native. #16452
* [FEATURE] OTLP: New config options `promote_all_resource_attributes` and `ignore_resource_attributes`. #16426
* [FEATURE] Discovery: New service discovery for STACKIT Cloud. #16401
* [ENHANCEMENT] Hetzner SD: Add `label_selector` to filter servers. #16512
* [ENHANCEMENT] PromQL: support non-constant parameter in aggregations like `quantile` and `topk`. #16404
* [ENHANCEMENT] UI: Better total target count display when using `keep_dropped_targets` option. #16604
* [ENHANCEMENT] UI: Add simple filtering on the `/rules` page. #16605
* [ENHANCEMENT] UI: Display query stats in hover tooltip over table query tab. #16723
* [ENHANCEMENT] UI: Clear search field on `/targets` page. #16567
* [ENHANCEMENT] Rules: Check that rules parse without error earlier at startup. #16601
* [ENHANCEMENT] Promtool: Optional fuzzy float64 comparison in rules unittests. #16395
* [PERF] PromQL: Reuse `histogramStatsIterator` where possible. #16686
* [PERF] PromQL: Reuse storage for custom bucket values for native histograms. #16565
* [PERF] UI: Optimize memoization and search debouncing on `/targets` page. #16589
* [PERF] UI: Fix full-page re-rendering when opening status nav menu. #16590
* [PERF] Kubernetes SD: use service cache.Indexer to achieve better performance. #16365
* [PERF] TSDB: Optionally use Direct IO for chunks writing. #15365
* [PERF] TSDB: When fetching label values, stop work earlier if the limit is reached. #16158
* [PERF] Labels: Simpler/faster stringlabels encoding. #16069
* [PERF] Scraping: Reload scrape pools concurrently. #16595 #16783
* [BUGFIX] Top-level: Update GOGC before loading TSDB. #16491
* [BUGFIX] Config: Respect GOGC environment variable if no "runtime" block exists. #16558
* [BUGFIX] PromQL: Fix native histogram `last_over_time`. #16744
* [BUGFIX] PromQL: Fix reported parser position range in errors for aggregations wrapped in ParenExpr #16041 #16754
* [BUGFIX] PromQL: Don't emit a value from `histogram_fraction` or `histogram_quantile` if classic and native histograms are present at the same timestamp. #16552
* [BUGFIX] PromQL: Incorrect rounding of `[1001ms]` to `[1s]` and similar. #16478
* [BUGFIX] PromQL: Fix inconsistent / sometimes negative `histogram_count` and `histogram_sum`. #16682
* [BUGFIX] PromQL: Improve handling of NaNs in native histograms. #16724
* [BUGFIX] PromQL: Fix unary operator precedence in duration expressions. #16713
* [BUGFIX] PromQL: Improve consistency of `avg` aggregation and `avg_over_time`. #16569 #16773
* [BUGFIX] UI: Add query warnings and info to graph view. #16753 #16759
* [BUGFIX] API: Add HTTP `Vary: Origin` header to responses to avoid cache poisoning. #16008
* [BUGFIX] Discovery: Avoid deadlocks by taking locks in consistent order. #16587
* [BUGFIX] Remote-write: For Azure AD auth, allow empty `client_id` to suppport system assigned managed identity. #16421
* [BUGFIX] Scraping: Fix rare memory corruption bug. #16623
* [BUGFIX] Scraping: continue handling custom-bucket histograms after an exponential histogram is encountered. #16720
* [BUGFIX] OTLP: Default config not respected when `otlp:` block is unset. #16693
=======
* [FEATURE] OTLP receiver: Support promoting OTel scope name/version/schema URL/attributes as metric labels, enable via configuration parameter `otlp.promote_scope_metadata`. #16730 #16760
* [BUGFIX] OTLP receiver: Generate `target_info` samples between the earliest and latest samples per resource. #16737
>>>>>>> 3d245e31

## 3.4.2 / 2025-06-26

* [BUGFIX] OTLP receiver: Fix default configuration not being respected if the `otlp:` block is unset in the config file. #16693

## 3.4.1 / 2025-05-31

* [BUGFIX] Parser: Add reproducer for a dangling-reference issue in parsers. #16633

## 3.4.0 / 2025-05-17

* [CHANGE] Config: Make setting out-of-order native histograms feature (`--enable-feature=ooo-native-histograms`) a no-op. Out-of-order native histograms are now always enabled when `out_of_order_time_window` is greater than zero and `--enable-feature=native-histograms` is set. #16207
* [FEATURE] OTLP translate: Add feature flag for optionally translating OTel explicit bucket histograms into native histograms with custom buckets. #15850
* [FEATURE] OTLP translate: Add option to receive OTLP metrics without translating names or attributes. #16441
* [FEATURE] PromQL: allow arithmetic operations in durations in PromQL parser. #16249
* [FEATURE] OTLP receiver: Add primitive support for ingesting OTLP delta metrics as-is. #16360
* [ENHANCEMENT] PromQL: histogram_fraction for bucket histograms. #16095
* [ENHANCEMENT] TSDB: add `prometheus_tsdb_wal_replay_unknown_refs_total` and `prometheus_tsdb_wbl_replay_unknown_refs_total` metrics to track unknown series references during WAL/WBL replay. #16166
* [ENHANCEMENT] Scraping: Add config option for escaping scheme request. #16066
* [ENHANCEMENT] Config: Add global config option for convert_classic_histograms_to_nhcb. #16226
* [ENHANCEMENT] Alerting: make batch size configurable (`--alertmanager.notification-batch-size`). #16254
* [PERF] Kubernetes SD: make endpointSlice discovery more efficient. #16433
* [BUGFIX] Config: Fix auto-reload on changes to rule and scrape config files. #16340
* [BUGFIX] Scraping: Skip native histogram series if ingestion is disabled. #16218
* [BUGFIX] TSDB: Handle metadata/tombstones/exemplars for duplicate series during WAL replay. #16231
* [BUGFIX] TSDB: Avoid processing exemplars outside the valid time range during WAL replay. #16242
* [BUGFIX] Promtool: Add feature flags for PromQL features. #16443
* [BUGFIX] Rules: correct logging of alert name & template data. #15093
* [BUGFIX] PromQL: Use arithmetic mean for `histogram_stddev()` and `histogram_stdvar()` . #16444

## 3.3.0 / 2025-04-15

* [FEATURE] PromQL: Implement `idelta()` and `irate()` for native histograms. #15853
* [ENHANCEMENT] Scaleway SD: Add `__meta_scaleway_instance_public_ipv4_addresses` and `__meta_scaleway_instance_public_ipv6_addresses` labels. #14228
* [ENHANCEMENT] TSDB: Reduce locking while reloading blocks. #12920
* [ENHANCEMENT] PromQL: Allow UTF-8 labels in `label_replace()`. #15974
* [ENHANCEMENT] Promtool: `tsdb create-blocks-from openmetrics` can now read from a Pipe. #16011
* [ENHANCEMENT] Rules: Add support for anchors and aliases in rule files. #14957
* [ENHANCEMENT] Dockerfile: Make `/prometheus` writable. #16073
* [ENHANCEMENT] API: Include scrape pool name for dropped targets in `/api/v1/targets`. #16085
* [ENHANCEMENT] UI: Improve time formatting and copying of selectors. #15999 #16165
* [ENHANCEMENT] UI: Bring back vertical grid lines and graph legend series toggling instructions. #16163 #16164
* [ENHANCEMENT] Mixin: The `cluster` label can be customized using `clusterLabel`. #15826
* [PERF] TSDB: Optimize some operations on head chunks by taking shortcuts. #12659
* [PERF] TSDB & Agent: Reduce memory footprint during WL replay. #15778
* [PERF] Remote-Write: Reduce memory footprint during WAL replay. #16197
* [PERF] API: Reduce memory footprint during header parsing. #16001
* [PERF] Rules: Improve dependency evaluation, enabling better concurrency. #16039
* [PERF] Scraping: Improve scraping performance for native histograms. #15731
* [PERF] Scraping: Improve parsing of created timestamps. #16072
* [BUGFIX] Scraping: Bump cache iteration after error to avoid false duplicate detections. #16174
* [BUGFIX] Scraping: Skip native histograms series when ingestion is disabled. #16218
* [BUGFIX] PromQL: Fix counter reset detection for native histograms. #15902 #15987
* [BUGFIX] PromQL: Fix inconsistent behavior with an empty range. #15970
* [BUGFIX] PromQL: Fix inconsistent annotation in `quantile_over_time()`. #16018
* [BUGFIX] PromQL: Prevent `label_join()` from producing duplicates. #15975
* [BUGFIX] PromQL: Ignore native histograms in `scalar()`, `sort()` and `sort_desc()`. #15964
* [BUGFIX] PromQL: Fix annotations for binary operations between incompatible native histograms. #15895
* [BUGFIX] Alerting: Consider alert relabeling when deciding whether alerts are dropped. #15979
* [BUGFIX] Config: Set `GoGC` to the default value in case of an empty configuration. #16052
* [BUGFIX] TSDB: Fix unknown series errors and potential data loss during WAL replay when inactive series are removed from the head and reappear before the next WAL checkpoint. #16060
* [BUGFIX] Scaleway SD: The public IP will no longer be set to `__meta_meta_scaleway_instance_public_ipv4` if it is an IPv6 address. #14228
* [BUGFIX] UI: Display the correct value of Alerting rules' `keep_firing_for`. #16211

## 3.2.1 / 2025-02-25

* [BUGFIX] Don't send Accept` header `escape=allow-utf-8` when `metric_name_validation_scheme: legacy` is configured. #16061

## 3.2.0 / 2025-02-17

* [CHANGE] relabel: Replace actions can now use UTF-8 characters in `targetLabel` field. Note that `$<chars>` or `${<chars>}` will be expanded. This also apply to `replacement` field for `LabelMap` action. #15851
* [CHANGE] rulefmt: Rule names can use UTF-8 characters, except `{` and `}` characters (due to common mistake checks). #15851
* [FEATURE] remote/otlp: Add feature flag `otlp-deltatocumulative` to support conversion from delta to cumulative. #15165
* [ENHANCEMENT] openstack SD: Discover Octavia loadbalancers. #15539
* [ENHANCEMENT] scrape: Add metadata for automatic metrics to WAL for `metadata-wal-records` feature. #15837
* [ENHANCEMENT] promtool: Support linting of scrape interval, through lint option `too-long-scrape-interval`. #15719
* [ENHANCEMENT] promtool: Add --ignore-unknown-fields option. #15706
* [ENHANCEMENT] ui: Make "hide empty rules" and hide empty rules" persistent #15807
* [ENHANCEMENT] web/api: Add a limit parameter to `/query` and `/query_range`. #15552
* [ENHANCEMENT] api: Add fields Node and ServerTime to `/status`. #15784
* [PERF] Scraping: defer computing labels for dropped targets until they are needed by the UI.  #15261
* [BUGFIX] remotewrite2: Fix invalid metadata bug for metrics without metadata. #15829
* [BUGFIX] remotewrite2: Fix the unit field propagation. #15825
* [BUGFIX] scrape: Fix WAL metadata for histograms and summaries. #15832
* [BUGFIX] ui: Merge duplicate "Alerts page settings" sections. #15810
* [BUGFIX] PromQL: Fix `<aggr_over_time>` functions with histograms. #15711

## 3.1.0 / 2025-01-02

 * [SECURITY] upgrade golang.org/x/crypto to address reported CVE-2024-45337. #15691
 * [CHANGE] Notifier: Increment prometheus_notifications_errors_total by the number of affected alerts rather than per batch. #15428
 * [CHANGE] API: list rules field "groupNextToken:omitempty" renamed to "groupNextToken". #15400
 * [ENHANCEMENT] OTLP translate: keep identifying attributes in target_info. #15448
 * [ENHANCEMENT] Paginate rule groups, add infinite scroll to rules within groups. #15677
 * [ENHANCEMENT] TSDB: Improve calculation of space used by labels. #13880
 * [ENHANCEMENT] Rules: new metric rule_group_last_rule_duration_sum_seconds. #15672
 * [ENHANCEMENT] Observability: Export 'go_sync_mutex_wait_total_seconds_total' metric. #15339
 * [ENHANCEMEN] Remote-Write: optionally use a DNS resolver that picks a random IP. #15329
 * [PERF] Optimize `l=~".+"` matcher. #15474, #15684
 * [PERF] TSDB: Cache all symbols for compaction . #15455
 * [PERF] TSDB: MemPostings: keep a map of label values slices. #15426
 * [PERF] Remote-Write: Remove interning hook. #15456
 * [PERF] Scrape: optimize string manipulation for experimental native histograms with custom buckets. #15453
 * [PERF] TSDB: reduce memory allocations. #15465, #15427
 * [PERF] Storage: Implement limit in mergeGenericQuerier. #14489
 * [PERF] TSDB: Optimize inverse matching. #14144
 * [PERF] Regex: use stack memory for lowercase copy of string. #15210
 * [PERF] TSDB: When deleting from postings index, pause to unlock and let readers read. #15242
 * [BUGFIX] Main: Avoid possible segfault at exit. (#15724)
 * [BUGFIX] Rules: Do not run rules concurrently if uncertain about dependencies. #15560
 * [BUGFIX] PromQL: Adds test for `absent`, `absent_over_time` and `deriv` func with histograms. #15667
 * [BUGFIX] PromQL: Fix various bugs related to quoting UTF-8 characters. #15531
 * [BUGFIX] Scrape: fix nil panic after scrape loop reload. #15563
 * [BUGFIX] Remote-write: fix panic on repeated log message. #15562
 * [BUGFIX] Scrape: reload would ignore always_scrape_classic_histograms and convert_classic_histograms_to_nhcb configs. #15489
 * [BUGFIX] TSDB: fix data corruption in experimental native histograms. #15482
 * [BUGFIX] PromQL: Ignore histograms in all time related functions. #15479
 * [BUGFIX] OTLP receiver: Convert metric metadata. #15416
 * [BUGFIX] PromQL: Fix `resets` function for histograms. #15527
 * [BUGFIX] PromQL: Fix behaviour of `changes()` for mix of histograms and floats. #15469
 * [BUGFIX] PromQL: Fix behaviour of some aggregations with histograms. #15432
 * [BUGFIX] allow quoted exemplar keys in openmetrics text format. #15260
 * [BUGFIX] TSDB: fixes for rare conditions when loading write-behind-log (WBL). #15380
 * [BUGFIX] `round()` function did not remove `__name__` label. #15250
 * [BUGFIX] Promtool: analyze block shows metric name with 0 cardinality. #15438
 * [BUGFIX] PromQL: Fix `count_values` for histograms. #15422
 * [BUGFIX] PromQL: fix issues with comparison binary operations with `bool` modifier and native histograms. #15413
 * [BUGFIX] PromQL: fix incorrect "native histogram ignored in aggregation" annotations. #15414
 * [BUGFIX] PromQL: Corrects the behaviour of some operator and aggregators with Native Histograms. #15245
 * [BUGFIX] TSDB: Always return unknown hint for first sample in non-gauge histogram chunk. #15343
 * [BUGFIX] PromQL: Clamp functions: Ignore any points with native histograms. #15169
 * [BUGFIX] TSDB: Fix race on stale values in headAppender. #15322
 * [BUGFIX] UI: Fix selector / series formatting for empty metric names. #15340
 * [BUGFIX] OTLP receiver: Allow colons in non-standard units. #15710

## 3.0.1 / 2024-11-28

The first bug fix release for Prometheus 3.

* [BUGFIX] Promql: Make subqueries left open. #15431
* [BUGFIX] Fix memory leak when query log is enabled. #15434
* [BUGFIX] Support utf8 names on /v1/label/:name/values endpoint. #15399

## 3.0.0 / 2024-11-14

This release includes new features such as a brand new UI and UTF-8 support enabled by default. As this marks the first new major version in seven years, several breaking changes are introduced. The breaking changes are mainly around the removal of deprecated feature flags and CLI arguments, and the full list can be found below. For users that want to upgrade we recommend to read through our [migration guide](https://prometheus.io/docs/prometheus/3.0/migration/).

* [CHANGE] Set the `GOMAXPROCS` variable automatically to match the Linux CPU quota. Use `--no-auto-gomaxprocs` to disable it. The `auto-gomaxprocs` feature flag was removed. #15376
* [CHANGE] Set the `GOMEMLIMIT` variable automatically to match the Linux container memory limit. Use `--no-auto-gomemlimit` to disable it. The `auto-gomemlimit` feature flag was removed. #15373
* [CHANGE] Scraping: Remove implicit fallback to the Prometheus text format in case of invalid/missing Content-Type and fail the scrape instead. Add ability to specify a `fallback_scrape_protocol` in the scrape config. #15136
* [CHANGE] Remote-write: default enable_http2 to false. #15219
* [CHANGE] Scraping: normalize "le" and "quantile" label values upon ingestion. #15164
* [CHANGE] Scraping: config `scrape_classic_histograms` was renamed to `always_scrape_classic_histograms`. #15178
* [CHANGE] Config: remove expand-external-labels flag, expand external labels env vars by default. #14657
* [CHANGE] Disallow configuring AM with the v1 api. #13883
* [CHANGE] regexp `.` now matches all characters (performance improvement). #14505
* [CHANGE] `holt_winters` is now called `double_exponential_smoothing` and moves behind the [experimental-promql-functions feature flag](https://prometheus.io/docs/prometheus/latest/feature_flags/#experimental-promql-functions). #14930
* [CHANGE] API: The OTLP receiver endpoint can now be enabled using `--web.enable-otlp-receiver` instead of `--enable-feature=otlp-write-receiver`. #14894
* [CHANGE] Prometheus will not add or remove port numbers from the target address. `no-default-scrape-port` feature flag removed. #14160
* [CHANGE] Logging: the format of log lines has changed a little, along with the adoption of Go's Structured Logging package. #14906
* [CHANGE] Don't create extra `_created` timeseries if feature-flag `created-timestamp-zero-ingestion` is enabled. #14738
* [CHANGE] Float literals and time durations being the same is now a stable fetaure. #15111
* [CHANGE] UI: The old web UI has been replaced by a completely new one that is less cluttered and adds a few new features (PromLens-style tree view, better metrics explorer, "Explain" tab). However, it is still missing some features of the old UI (notably, exemplar display and heatmaps). To switch back to the old UI, you can use the feature flag `--enable-feature=old-ui` for the time being. #14872
* [CHANGE] PromQL: Range selectors and the lookback delta are now left-open, i.e. a sample coinciding with the lower time limit is excluded rather than included. #13904
* [CHANGE] Kubernetes SD: Remove support for `discovery.k8s.io/v1beta1` API version of EndpointSlice. This version is no longer served as of Kubernetes v1.25. #14365
* [CHANGE] Kubernetes SD: Remove support for `networking.k8s.io/v1beta1` API version of Ingress. This version is no longer served as of Kubernetes v1.22. #14365
* [CHANGE] UTF-8: Enable UTF-8 support by default. Prometheus now allows all UTF-8 characters in metric and label names. The corresponding `utf8-name` feature flag has been removed. #14705, #15258
* [CHANGE] Console: Remove example files for the console feature. Users can continue using the console feature by supplying their own JavaScript and templates. #14807
* [CHANGE] SD: Enable the new service discovery manager by default. This SD manager does not restart unchanged discoveries upon reloading. This makes reloads faster and reduces pressure on service discoveries' sources. The corresponding `new-service-discovery-manager` feature flag has been removed. #14770
* [CHANGE] Agent mode has been promoted to stable. The feature flag `agent` has been removed. To run Prometheus in Agent mode, use the new `--agent` cmdline arg instead. #14747
* [CHANGE] Remove deprecated `remote-write-receiver`,`promql-at-modifier`, and `promql-negative-offset` feature flags. #13456, #14526
* [CHANGE] Remove deprecated `storage.tsdb.allow-overlapping-blocks`, `alertmanager.timeout`, and `storage.tsdb.retention` flags. #14640, #14643
* [FEATURE] OTLP receiver: Ability to skip UTF-8 normalization using `otlp.translation_strategy = NoUTF8EscapingWithSuffixes` configuration option. #15384
* [FEATURE] Support config reload automatically - feature flag `auto-reload-config`. #14769, #15011
* [ENHANCEMENT] Scraping, rules: handle targets reappearing, or rules moving group, when out-of-order is enabled. #14710
* [ENHANCEMENT] Tools: add debug printouts to promtool rules unit testing #15196
* [ENHANCEMENT] Scraping: support Created-Timestamp feature on native histograms. #14694
* [ENHANCEMENT] UI: Many fixes and improvements. #14898, #14899, #14907, #14908, #14912, #14913, #14914, #14931, #14940, #14945, #14946, #14972, #14981, #14982, #14994, #15096
* [ENHANCEMENT] UI: Web UI now displays notifications, e.g. when starting up and shutting down. #15082
* [ENHANCEMENT] PromQL: Introduce exponential interpolation for native histograms. #14677
* [ENHANCEMENT] TSDB: Add support for ingestion of out-of-order native histogram samples. #14850, #14546
* [ENHANCEMENT] Alerts: remove metrics for removed Alertmanagers. #13909
* [ENHANCEMENT] Kubernetes SD: Support sidecar containers in endpoint discovery. #14929
* [ENHANCEMENT] Consul SD: Support catalog filters. #11224
* [ENHANCEMENT] Move AM discovery page from "Monitoring status" to "Server status". #14875
* [PERF] TSDB: Parallelize deletion of postings after head compaction. #14975
* [PERF] TSDB: Chunk encoding: shorten some write sequences. #14932
* [PERF] TSDB: Grow postings by doubling. #14721
* [PERF] Relabeling: Optimize adding a constant label pair. #12180
* [BUGFIX] Scraping: Don't log errors on empty scrapes. #15357
* [BUGFIX] UI: fix selector / series formatting for empty metric names. #15341
* [BUGFIX] PromQL: Fix stddev+stdvar aggregations to always ignore native histograms. #14941
* [BUGFIX] PromQL: Fix stddev+stdvar aggregations to treat Infinity consistently. #14941
* [BUGFIX] OTLP receiver: Preserve colons when generating metric names in suffix adding mode (this mode is always enabled, unless one uses Prometheus as a library). #15251
* [BUGFIX] Scraping: Unit was missing when using protobuf format. #15095
* [BUGFIX] PromQL: Only return "possible non-counter" annotation when `rate` returns points. #14910
* [BUGFIX] TSDB: Chunks could have one unnecessary zero byte at the end. #14854
* [BUGFIX] "superfluous response.WriteHeader call" messages in log. #14884
* [BUGFIX] PromQL: Unary negation of native histograms. #14821
* [BUGFIX] PromQL: Handle stale marker in native histogram series (e.g. if series goes away and comes back). #15025
* [BUGFIX] Autoreload: Reload invalid yaml files. #14947
* [BUGFIX] Scrape: Do not override target parameter labels with config params. #11029

## 2.53.5 / 2025-06-30

* [ENHANCEMENT] TSDB: Add backward compatibility with the upcoming TSDB block index v3 #16762
* [BUGFIX] Top-level: Update GOGC before loading TSDB #16521

## 2.53.4 / 2025-03-18

* [BUGFIX] Runtime: fix GOGC is being set to 0 when installed with empty prometheus.yml file resulting high cpu usage. #16090
* [BUGFIX] Scrape: fix dropping valid metrics after previous scrape failed. #16220

## 2.53.3 / 2024-11-04

* [BUGFIX] Scraping: allow multiple samples on same series, with explicit timestamps. #14685, #14740

## 2.53.2 / 2024-08-09

Fix a bug where Prometheus would crash with a segmentation fault if a remote-read
request accessed a block on disk at about the same time as TSDB created a new block.

* [BUGFIX] Remote-Read: Resolve occasional segmentation fault on query. #14515,#14523

## 2.55.1 / 2024-11-04

* [BUGFIX] `round()` function did not remove `__name__` label. #15250

## 2.55.0 / 2024-10-22

* [FEATURE] PromQL: Add experimental `info` function. #14495
* [FEATURE] Support UTF-8 characters in label names - feature flag `utf8-names`. #14482, #14880, #14736, #14727
* [FEATURE] Scraping: Add the ability to set custom `http_headers` in config. #14817
* [FEATURE] Scraping: Support feature flag `created-timestamp-zero-ingestion` in OpenMetrics. #14356, #14815
* [FEATURE] Scraping: `scrape_failure_log_file` option to log failures to a file. #14734
* [FEATURE] OTLP receiver: Optional promotion of resource attributes to series labels. #14200
* [FEATURE] Remote-Write: Support Google Cloud Monitoring authorization. #14346
* [FEATURE] Promtool: `tsdb create-blocks` new option to add labels. #14403
* [FEATURE] Promtool: `promtool test` adds `--junit` flag to format results. #14506
* [FEATURE] TSDB: Add `delayed-compaction` feature flag, for people running many Prometheus to randomize timing. #12532
* [ENHANCEMENT] OTLP receiver: Warn on exponential histograms with zero count and non-zero sum. #14706
* [ENHANCEMENT] OTLP receiver: Interrupt translation on context cancellation/timeout. #14612
* [ENHANCEMENT] Remote Read client: Enable streaming remote read if the server supports it. #11379
* [ENHANCEMENT] Remote-Write: Don't reshard if we haven't successfully sent a sample since last update. #14450
* [ENHANCEMENT] PromQL: Delay deletion of `__name__` label to the end of the query evaluation. This is **experimental** and enabled under the feature-flag `promql-delayed-name-removal`. #14477
* [ENHANCEMENT] PromQL: Experimental `sort_by_label` and `sort_by_label_desc` sort by all labels when label is equal. #14655, #14985
* [ENHANCEMENT] PromQL: Clarify error message logged when Go runtime panic occurs during query evaluation. #14621
* [ENHANCEMENT] PromQL: Use Kahan summation for better accuracy in `avg` and `avg_over_time`. #14413
* [ENHANCEMENT] Tracing: Improve PromQL tracing, including showing the operation performed for aggregates, operators, and calls. #14816
* [ENHANCEMENT] API: Support multiple listening addresses. #14665
* [ENHANCEMENT] TSDB: Backward compatibility with upcoming index v3. #14934
* [PERF] TSDB: Query in-order and out-of-order series together. #14354, #14693, #14714, #14831, #14874, #14948, #15120
* [PERF] TSDB: Streamline reading of overlapping out-of-order head chunks. #14729
* [BUGFIX] PromQL: make sort_by_label stable. #14985
* [BUGFIX] SD: Fix dropping targets (with feature flag `new-service-discovery-manager`). #13147
* [BUGFIX] SD: Stop storing stale targets (with feature flag `new-service-discovery-manager`). #13622
* [BUGFIX] Scraping: exemplars could be dropped in protobuf scraping. #14810
* [BUGFIX] Remote-Write: fix metadata sending for experimental Remote-Write V2. #14766
* [BUGFIX] Remote-Write: Return 4xx not 5xx when timeseries has duplicate label. #14716
* [BUGFIX] Experimental Native Histograms: many fixes for incorrect results, panics, warnings. #14513, #14575, #14598, #14609, #14611, #14771, #14821
* [BUGFIX] TSDB: Only count unknown record types in `record_decode_failures_total` metric. #14042

## 2.54.1 / 2024-08-27

* [BUGFIX] Scraping: allow multiple samples on same series, with explicit timestamps (mixing samples of the same series with and without timestamps is still rejected). #14685
* [BUGFIX] Docker SD: fix crash in `match_first_network` mode when container is reconnected to a new network. #14654
* [BUGFIX] PromQL: fix experimental native histograms getting corrupted due to vector selector bug in range queries. #14538
* [BUGFIX] PromQL: fix experimental native histogram counter reset detection on stale samples. #14514
* [BUGFIX] PromQL: fix native histograms getting corrupted due to vector selector bug in range queries. #14605

## 2.54.0 / 2024-08-09

Release 2.54 brings a release candidate of a major new version of [Remote Write: 2.0](https://prometheus.io/docs/specs/remote_write_spec_2_0/).
This is experimental at this time and may still change.
Remote-write v2 is enabled by default, but can be disabled via feature-flag `web.remote-write-receiver.accepted-protobuf-messages`.

* [CHANGE] Remote-Write: `highest_timestamp_in_seconds` and `queue_highest_sent_timestamp_seconds` metrics now initialized to 0. #14437
* [CHANGE] API: Split warnings from info annotations in API response. #14327
* [FEATURE] Remote-Write: Version 2.0 experimental, plus metadata in WAL via feature flag `metadata-wal-records` (defaults on). #14395,#14427,#14444
* [FEATURE] PromQL: add limitk() and limit_ratio() aggregation operators. #12503
* [ENHANCEMENT] PromQL: Accept underscores in literal numbers, e.g. 1_000_000 for 1 million. #12821
* [ENHANCEMENT] PromQL: float literal numbers and durations are now interchangeable (experimental). Example: `time() - my_timestamp > 10m`. #9138
* [ENHANCEMENT] PromQL: use Kahan summation for sum(). #14074,#14362
* [ENHANCEMENT] PromQL (experimental native histograms): Optimize `histogram_count` and `histogram_sum` functions. #14097
* [ENHANCEMENT] TSDB: Better support for out-of-order experimental native histogram samples. #14438
* [ENHANCEMENT] TSDB: Optimise seek within index. #14393
* [ENHANCEMENT] TSDB: Optimise deletion of stale series. #14307
* [ENHANCEMENT] TSDB: Reduce locking to optimise adding and removing series. #13286,#14286
* [ENHANCEMENT] TSDB: Small optimisation: streamline special handling for out-of-order data. #14396,#14584
* [ENHANCEMENT] Regexps: Optimize patterns with multiple prefixes. #13843,#14368
* [ENHANCEMENT] Regexps: Optimize patterns containing multiple literal strings. #14173
* [ENHANCEMENT] AWS SD: expose Primary IPv6 addresses as __meta_ec2_primary_ipv6_addresses. #14156
* [ENHANCEMENT] Docker SD: add MatchFirstNetwork for containers with multiple networks. #10490
* [ENHANCEMENT] OpenStack SD: Use `flavor.original_name` if available. #14312
* [ENHANCEMENT] UI (experimental native histograms): more accurate representation. #13680,#14430
* [ENHANCEMENT] Agent: `out_of_order_time_window` config option now applies to agent. #14094
* [ENHANCEMENT] Notifier: Send any outstanding Alertmanager notifications when shutting down. #14290
* [ENHANCEMENT] Rules: Add label-matcher support to Rules API. #10194
* [ENHANCEMENT] HTTP API: Add url to message logged on error while sending response. #14209
* [BUGFIX] TSDB: Exclude OOO chunks mapped after compaction starts (introduced by #14396). #14584
* [BUGFIX] CLI: escape `|` characters when generating docs. #14420
* [BUGFIX] PromQL (experimental native histograms): Fix some binary operators between native histogram values. #14454
* [BUGFIX] TSDB: LabelNames API could fail during compaction. #14279
* [BUGFIX] TSDB: Fix rare issue where pending OOO read can be left dangling if creating querier fails. #14341
* [BUGFIX] TSDB: fix check for context cancellation in LabelNamesFor. #14302
* [BUGFIX] Rules: Fix rare panic on reload. #14366
* [BUGFIX] Config: In YAML marshalling, do not output a regexp field if it was never set. #14004
* [BUGFIX] Remote-Write: reject samples with future timestamps. #14304
* [BUGFIX] Remote-Write: Fix data corruption in remote write if max_sample_age is applied. #14078
* [BUGFIX] Notifier: Fix Alertmanager discovery not updating under heavy load. #14174
* [BUGFIX] Regexes: some Unicode characters were not matched by case-insensitive comparison. #14170,#14299
* [BUGFIX] Remote-Read: Resolve occasional segmentation fault on query. #14515

## 2.53.1 / 2024-07-10

Fix a bug which would drop samples in remote-write if the sending flow stalled
for longer than it takes to write one "WAL segment". How long this takes depends on the size
of your Prometheus; as a rough guide with 10 million series it is about 2-3 minutes.

* [BUGFIX] Remote-write: stop dropping samples in catch-up #14446

## 2.53.0 / 2024-06-16

This release changes the default for GOGC, the Go runtime control for the trade-off between excess memory use and CPU usage. We have found that Prometheus operates with minimal additional CPU usage, but greatly reduced memory by adjusting the upstream Go default from 100 to 75.

* [CHANGE] Rules: Execute 1 query instead of N (where N is the number of alerts within alert rule) when restoring alerts. #13980 #14048
* [CHANGE] Runtime: Change GOGC threshold from 100 to 75 #14176 #14285
* [FEATURE] Rules: Add new option `query_offset` for each rule group via rule group configuration file and `rule_query_offset` as part of the global configuration to have more resilience for remote write delays. #14061 #14216 #14273
* [ENHANCEMENT] Rules: Add `rule_group_last_restore_duration_seconds` metric to measure the time it takes to restore a rule group. #13974
* [ENHANCEMENT] OTLP: Improve remote write format translation performance by using label set hashes for metric identifiers instead of string based ones. #14006 #13991
* [ENHANCEMENT] TSDB: Optimize querying with regexp matchers. #13620
* [BUGFIX] OTLP: Don't generate target_info unless there are metrics and at least one identifying label is defined. #13991
* [BUGFIX] Scrape: Do no try to ingest native histograms when the native histograms feature is turned off. This happened when protobuf scrape was enabled by for example the created time feature. #13987
* [BUGFIX] Scaleway SD: Use the instance's public IP if no private IP is available as the `__address__` meta label. #13941
* [BUGFIX] Query logger: Do not leak file descriptors on error. #13948
* [BUGFIX] TSDB: Let queries with heavy regex matches be cancelled and not use up the CPU. #14096 #14103 #14118 #14199
* [BUGFIX] API: Do not warn if result count is equal to the limit, only when exceeding the limit for the series, label-names and label-values APIs. #14116
* [BUGFIX] TSDB: Fix head stats and hooks when replaying a corrupted snapshot. #14079

## 2.52.1 / 2024-05-29

* [BUGFIX] Linode SD: Fix partial fetch when discovery would return more than 500 elements. #14141

## 2.52.0 / 2024-05-07

* [CHANGE] TSDB: Fix the predicate checking for blocks which are beyond the retention period to include the ones right at the retention boundary. #9633
* [CHANGE] Scrape: Multiple samples (even with different timestamps) are treated as duplicates during one scrape.
* [FEATURE] Kubernetes SD: Add a new metric `prometheus_sd_kubernetes_failures_total` to track failed requests to Kubernetes API. #13554
* [FEATURE] Kubernetes SD: Add node and zone metadata labels when using the endpointslice role. #13935
* [FEATURE] Azure SD/Remote Write: Allow usage of Azure authorization SDK. #13099
* [FEATURE] Alerting: Support native histogram templating. #13731
* [FEATURE] Linode SD: Support IPv6 range discovery and region filtering. #13774
* [ENHANCEMENT] PromQL: Performance improvements for queries with regex matchers. #13461
* [ENHANCEMENT] PromQL: Performance improvements when using aggregation operators. #13744
* [ENHANCEMENT] PromQL: Validate label_join destination label. #13803
* [ENHANCEMENT] Scrape: Increment `prometheus_target_scrapes_sample_duplicate_timestamp_total` metric on duplicated series during one scrape. #12933
* [ENHANCEMENT] TSDB: Many improvements in performance. #13742 #13673 #13782
* [ENHANCEMENT] TSDB: Pause regular block compactions if the head needs to be compacted (prioritize head as it increases memory consumption). #13754
* [ENHANCEMENT] Observability: Improved logging during signal handling termination. #13772
* [ENHANCEMENT] Observability: All log lines for drop series use "num_dropped" key consistently. #13823
* [ENHANCEMENT] Observability: Log chunk snapshot and mmapped chunk replay duration during WAL replay. #13838
* [ENHANCEMENT] Observability: Log if the block is being created from WBL during compaction. #13846
* [BUGFIX] PromQL: Fix inaccurate sample number statistic when querying histograms. #13667
* [BUGFIX] PromQL: Fix `histogram_stddev` and `histogram_stdvar` for cases where the histogram has negative buckets. #13852
* [BUGFIX] PromQL: Fix possible duplicated label name and values in a metric result for specific queries. #13845
* [BUGFIX] Scrape: Fix setting native histogram schema factor during scrape. #13846
* [BUGFIX] TSDB: Fix counting of histogram samples when creating WAL checkpoint stats. #13776
* [BUGFIX] TSDB: Fix cases of compacting empty heads. #13755
* [BUGFIX] TSDB: Count float histograms in WAL checkpoint. #13844
* [BUGFIX] Remote Read: Fix memory leak due to broken requests. #13777
* [BUGFIX] API: Stop building response for `/api/v1/series/` when the API request was cancelled. #13766
* [BUGFIX] promtool: Fix panic on `promtool tsdb analyze --extended` when no native histograms are present. #13976

## 2.51.2 / 2024-04-09

Bugfix release.

[BUGFIX] Notifier: could hang when using relabeling on alerts #13861

## 2.51.1 / 2024-03-27

Bugfix release.

* [BUGFIX] PromQL: Re-instate validation of label_join destination label #13803
* [BUGFIX] Scraping (experimental native histograms): Fix handling of the min bucket factor on sync of targets #13846
* [BUGFIX] PromQL: Some queries could return the same series twice (library use only) #13845

## 2.51.0 / 2024-03-18

This version is built with Go 1.22.1.

There is a new optional build tag "dedupelabels", which should reduce memory consumption (#12304).
It is off by default; there will be an optional alternative image to try it out.

* [CHANGE] Scraping: Do experimental timestamp alignment even if tolerance is bigger than 1% of scrape interval #13624, #13737
* [FEATURE] Alerting: Relabel rules for AlertManagerConfig; allows routing alerts to different alertmanagers #12551, #13735
* [FEATURE] API: add limit param to series, label-names and label-values APIs #13396
* [FEATURE] UI (experimental native histograms): Add native histogram chart to Table view #13658
* [FEATURE] Promtool: Add a "tsdb dump-openmetrics" to dump in OpenMetrics format. #13194
* [FEATURE] PromQL (experimental native histograms): Add histogram_avg function #13467
* [ENHANCEMENT] Rules: Evaluate independent rules concurrently #12946, #13527
* [ENHANCEMENT] Scraping (experimental native histograms): Support exemplars #13488
* [ENHANCEMENT] Remote Write: Disable resharding during active retry backoffs #13562
* [ENHANCEMENT] Observability: Add native histograms to latency/duration metrics #13681
* [ENHANCEMENT] Observability: Add 'type' label to prometheus_tsdb_head_out_of_order_samples_appended_total #13607
* [ENHANCEMENT] API: Faster generation of targets into JSON #13469, #13484
* [ENHANCEMENT] Scraping, API: Use faster compression library #10782
* [ENHANCEMENT] OpenTelemetry: Performance improvements in OTLP parsing #13627
* [ENHANCEMENT] PromQL: Optimisations to reduce CPU and memory #13448, #13536
* [BUGFIX] PromQL: Constrain extrapolation in rate() to half of sample interval #13725
* [BUGFIX] Remote Write: Stop slowing down when a new WAL segment is created #13583, #13628
* [BUGFIX] PromQL: Fix wrongly scoped range vectors with @ modifier #13559
* [BUGFIX] Kubernetes SD: Pod status changes were not discovered by Endpoints service discovery #13337
* [BUGFIX] Azure SD: Fix 'error: parameter virtualMachineScaleSetName cannot be empty' (#13702)
* [BUGFIX] Remote Write: Fix signing for AWS sigv4 transport #13497
* [BUGFIX] Observability: Exemplars emitted by Prometheus use "trace_id" not "traceID" #13589

## 2.50.1 / 2024-02-26

* [BUGFIX] API: Fix metadata API using wrong field names. #13633

## 2.50.0 / 2024-02-22

* [CHANGE] Remote Write: Error `storage.ErrTooOldSample` is now generating HTTP error 400 instead of HTTP error 500. #13335
* [FEATURE] Remote Write: Drop old inmemory samples. Activated using the config entry `sample_age_limit`. #13002
* [FEATURE] **Experimental**: Add support for ingesting zeros as created timestamps. (enabled under the feature-flag `created-timestamp-zero-ingestion`). #12733 #13279
* [FEATURE] Promtool: Add `analyze` histograms command. #12331
* [FEATURE] TSDB/compaction: Add a way to enable overlapping compaction. #13282 #13393 #13398
* [FEATURE] Add automatic memory limit handling. Activated using the feature flag. `auto-gomemlimit` #13395
* [ENHANCEMENT] Promtool: allow specifying multiple matchers in `promtool tsdb dump`. #13296
* [ENHANCEMENT] PromQL: Restore more efficient version of `NewPossibleNonCounterInfo` annotation. #13022
* [ENHANCEMENT] Kuma SD: Extend configuration to allow users to specify client ID. #13278
* [ENHANCEMENT] PromQL: Use natural sort in `sort_by_label` and `sort_by_label_desc`. This is **experimental**. #13411
* [ENHANCEMENT] Native Histograms: support `native_histogram_min_bucket_factor` in scrape_config. #13222
* [ENHANCEMENT] Native Histograms: Issue warning if histogramRate is applied to the wrong kind of histogram. #13392
* [ENHANCEMENT] TSDB: Make transaction isolation data structures smaller. #13015
* [ENHANCEMENT] TSDB/postings: Optimize merge using Loser Tree. #12878
* [ENHANCEMENT] TSDB: Simplify internal series delete function. #13261
* [ENHANCEMENT] Agent: Performance improvement by making the global hash lookup table smaller. #13262
* [ENHANCEMENT] PromQL: faster execution of metric functions, e.g. abs(), rate() #13446
* [ENHANCEMENT] TSDB: Optimize label values with matchers by taking shortcuts. #13426
* [ENHANCEMENT] Kubernetes SD: Check preconditions earlier and avoid unnecessary checks or iterations in kube_sd. #13408
* [ENHANCEMENT] Promtool: Improve visibility for `promtool test rules` with JSON colored formatting. #13342
* [ENHANCEMENT] Consoles: Exclude iowait and steal from CPU Utilisation. #9593
* [ENHANCEMENT] Various improvements and optimizations on Native Histograms. #13267, #13215, #13276 #13289, #13340
* [BUGFIX] Scraping: Fix quality value in HTTP Accept header. #13313
* [BUGFIX] UI: Fix usage of the function `time()` that was crashing. #13371
* [BUGFIX] Azure SD: Fix SD crashing when it finds a VM scale set. #13578

## 2.49.1 / 2024-01-15

* [BUGFIX] TSDB: Fixed a wrong `q=` value in scrape accept header #13313

## 2.49.0 / 2024-01-15

* [FEATURE] Promtool: Add `--run` flag promtool test rules command. #12206
* [FEATURE] SD: Add support for `NS` records to DNS SD. #13219
* [FEATURE] UI: Add heatmap visualization setting in the Graph tab, useful histograms. #13096 #13371
* [FEATURE] Scraping: Add `scrape_config.enable_compression` (default true) to disable gzip compression when scraping the target. #13166
* [FEATURE] PromQL: Add a `promql-experimental-functions` feature flag containing some new experimental PromQL functions. #13103 NOTE: More experimental functions might be added behind the same feature flag in the future. Added functions:
  * Experimental `mad_over_time` (median absolute deviation around the median) function. #13059
  * Experimental `sort_by_label` and `sort_by_label_desc` functions allowing sorting returned series by labels. #11299
* [FEATURE] SD: Add `__meta_linode_gpus` label to Linode SD. #13097
* [FEATURE] API: Add `exclude_alerts` query parameter to `/api/v1/rules` to only return recording rules. #12999
* [FEATURE] TSDB: --storage.tsdb.retention.time flag value is now exposed as a `prometheus_tsdb_retention_limit_seconds` metric. #12986
* [FEATURE] Scraping: Add ability to specify priority of scrape protocols to accept during scrape (e.g. to scrape Prometheus proto format for certain jobs). This can be changed by setting `global.scrape_protocols` and `scrape_config.scrape_protocols`. #12738
* [ENHANCEMENT] Scraping: Automated handling of scraping histograms that violate `scrape_config.native_histogram_bucket_limit` setting. #13129
* [ENHANCEMENT] Scraping: Optimized memory allocations when scraping. #12992
* [ENHANCEMENT] SD: Added cache for Azure SD to avoid rate-limits. #12622
* [ENHANCEMENT] TSDB: Various improvements to OOO exemplar scraping. E.g. allowing ingestion of exemplars with the same timestamp, but with different labels. #13021
* [ENHANCEMENT] API: Optimize `/api/v1/labels` and `/api/v1/label/<label_name>/values` when 1 set of matchers are used. #12888
* [ENHANCEMENT] TSDB: Various optimizations for TSDB block index, head mmap chunks and WAL, reducing latency and memory allocations (improving API calls, compaction queries etc). #12997 #13058 #13056 #13040
* [ENHANCEMENT] PromQL: Optimize memory allocations and latency when querying float histograms. #12954
* [ENHANCEMENT] Rules: Instrument TraceID in log lines for rule evaluations. #13034
* [ENHANCEMENT] PromQL: Optimize memory allocations in query_range calls. #13043
* [ENHANCEMENT] Promtool: unittest interval now defaults to evaluation_intervals when not set. #12729
* [BUGFIX] SD: Fixed Azure SD public IP reporting #13241
* [BUGFIX] API: Fix inaccuracies in posting cardinality statistics. #12653
* [BUGFIX] PromQL: Fix inaccuracies of `histogram_quantile` with classic histograms. #13153
* [BUGFIX] TSDB: Fix rare fails or inaccurate queries with OOO samples. #13115
* [BUGFIX] TSDB: Fix rare panics on append commit when exemplars are used. #13092
* [BUGFIX] TSDB: Fix exemplar WAL storage, so remote write can send/receive samples before exemplars. #13113
* [BUGFIX] Mixins: Fix `url` filter on remote write dashboards. #10721
* [BUGFIX] PromQL/TSDB: Various fixes to float histogram operations. #12891 #12977 #12609 #13190 #13189 #13191 #13201 #13212 #13208
* [BUGFIX] Promtool: Fix int32 overflow issues for 32-bit architectures. #12978
* [BUGFIX] SD: Fix Azure VM Scale Set NIC issue. #13283

## 2.48.1 / 2023-12-07

* [BUGFIX] TSDB: Make the wlog watcher read segments synchronously when not tailing. #13224
* [BUGFIX] Agent: Participate in notify calls (fixes slow down in remote write handling introduced in 2.45). #13223

## 2.48.0 / 2023-11-16

* [CHANGE] Remote-write: respect Retry-After header on 5xx errors. #12677
* [FEATURE] Alerting: Add AWS SigV4 authentication support for Alertmanager endpoints. #12774
* [FEATURE] Promtool: Add support for histograms in the TSDB dump command. #12775
* [FEATURE] PromQL: Add warnings (and annotations) to PromQL query results. #12152 #12982 #12988 #13012
* [FEATURE] Remote-write: Add Azure AD OAuth authentication support for remote write requests. #12572
* [ENHANCEMENT] Remote-write: Add a header to count retried remote write requests. #12729
* [ENHANCEMENT] TSDB: Improve query performance by re-using iterator when moving between series. #12757
* [ENHANCEMENT] UI: Move /targets page discovered labels to expandable section #12824
* [ENHANCEMENT] TSDB: Optimize WBL loading by not sending empty buffers over channel. #12808
* [ENHANCEMENT] TSDB: Reply WBL mmap markers concurrently. #12801
* [ENHANCEMENT] Promtool: Add support for specifying series matchers in the TSDB analyze command. #12842
* [ENHANCEMENT] PromQL: Prevent Prometheus from overallocating memory on subquery with large amount of steps. #12734
* [ENHANCEMENT] PromQL: Add warning when monotonicity is forced in the input to histogram_quantile. #12931
* [ENHANCEMENT] Scraping: Optimize sample appending by reducing garbage. #12939
* [ENHANCEMENT] Storage: Reduce memory allocations in queries that merge series sets. #12938
* [ENHANCEMENT] UI: Show group interval in rules display. #12943
* [ENHANCEMENT] Scraping: Save memory when scraping by delaying creation of buffer. #12953
* [ENHANCEMENT] Agent: Allow ingestion of out-of-order samples. #12897
* [ENHANCEMENT] Promtool: Improve support for native histograms in TSDB analyze command. #12869
* [ENHANCEMENT] Scraping: Add configuration option for tracking staleness of scraped timestamps. #13060
* [BUGFIX] SD: Ensure that discovery managers are properly canceled. #10569
* [BUGFIX] TSDB: Fix PostingsForMatchers race with creating new series. #12558
* [BUGFIX] TSDB: Fix handling of explicit counter reset header in histograms. #12772
* [BUGFIX] SD: Validate HTTP client configuration in HTTP, EC2, Azure, Uyuni, PuppetDB, and Lightsail SDs. #12762 #12811 #12812 #12815 #12814 #12816
* [BUGFIX] TSDB: Fix counter reset edgecases causing native histogram panics. #12838
* [BUGFIX] TSDB: Fix duplicate sample detection at chunk size limit. #12874
* [BUGFIX] Promtool: Fix errors not being reported in check rules command. #12715
* [BUGFIX] TSDB: Avoid panics reported in logs when head initialization takes a long time. #12876
* [BUGFIX] TSDB: Ensure that WBL is repaired when possible. #12406
* [BUGFIX] Storage: Fix crash caused by incorrect mixed samples handling. #13055
* [BUGFIX] TSDB: Fix compactor failures by adding min time to histogram chunks. #13062

## 2.47.1 / 2023-10-04

* [BUGFIX] Fix duplicate sample detection at chunk size limit #12874

## 2.47.0 / 2023-09-06

This release adds an experimental OpenTelemetry (OTLP) Ingestion feature,
and also new setting `keep_dropped_targets` to limit the amount of dropped
targets held in memory. This defaults to 0 meaning 'no limit', so we encourage
users with large Prometheus to try setting a limit such as 100.

* [FEATURE] Web: Add OpenTelemetry (OTLP) Ingestion endpoint. #12571 #12643
* [FEATURE] Scraping: Optionally limit detail on dropped targets, to save memory. #12647
* [ENHANCEMENT] TSDB: Write head chunks to disk in the background to reduce blocking. #11818
* [ENHANCEMENT] PromQL: Speed up aggregate and function queries. #12682
* [ENHANCEMENT] PromQL: More efficient evaluation of query with `timestamp()`. #12579
* [ENHANCEMENT] API: Faster streaming of Labels to JSON. #12598
* [ENHANCEMENT] Agent: Memory pooling optimisation. #12651
* [ENHANCEMENT] TSDB: Prevent storage space leaks due to terminated snapshots on shutdown. #12664
* [ENHANCEMENT] Histograms: Refactoring and optimisations. #12352 #12584 #12596 #12711 #12054
* [ENHANCEMENT] Histograms: Add `histogram_stdvar` and `histogram_stddev` functions. #12614
* [ENHANCEMENT] Remote-write: add http.resend_count tracing attribute. #12676
* [ENHANCEMENT] TSDB: Support native histograms in snapshot on shutdown. #12722
* [BUGFIX] TSDB/Agent: ensure that new series get written to WAL on rollback. #12592
* [BUGFIX] Scraping: fix infinite loop on exemplar in protobuf format. #12737

## 2.46.0 / 2023-07-25

* [FEATURE] Promtool: Add PromQL format and label matcher set/delete commands to promtool. #11411
* [FEATURE] Promtool: Add push metrics command. #12299
* [ENHANCEMENT] Promtool: Read from stdin if no filenames are provided in check rules. #12225
* [ENHANCEMENT] Hetzner SD: Support larger ID's that will be used by Hetzner in September. #12569
* [ENHANCEMENT] Kubernetes SD: Add more labels for endpointslice and endpoints role. #10914
* [ENHANCEMENT] Kubernetes SD: Do not add pods to target group if the PodIP status is not set. #11642
* [ENHANCEMENT] OpenStack SD: Include instance image ID in labels. #12502
* [ENHANCEMENT] Remote Write receiver: Validate the metric names and labels. #11688
* [ENHANCEMENT] Web: Initialize `prometheus_http_requests_total` metrics with `code` label set to `200`. #12472
* [ENHANCEMENT] TSDB: Add Zstandard compression option for wlog. #11666
* [ENHANCEMENT] TSDB: Support native histograms in snapshot on shutdown. #12258
* [ENHANCEMENT] Labels: Avoid compiling regexes that are literal. #12434
* [BUGFIX] Histograms: Fix parsing of float histograms without zero bucket. #12577
* [BUGFIX] Histograms: Fix scraping native and classic histograms missing some histograms. #12554
* [BUGFIX] Histograms: Enable ingestion of multiple exemplars per sample. 12557
* [BUGFIX] File SD: Fix path handling in File-SD watcher to allow directory monitoring on Windows. #12488
* [BUGFIX] Linode SD: Cast `InstanceSpec` values to `int64` to avoid overflows on 386 architecture. #12568
* [BUGFIX] PromQL Engine: Include query parsing in active-query tracking. #12418
* [BUGFIX] TSDB: Handle TOC parsing failures. #10623

## 2.45.0 / 2023-06-23

This release is a LTS (Long-Term Support) release of Prometheus and will
receive security, documentation and bugfix patches for at least 12 months.
Please read more about our LTS release cycle at
<https://prometheus.io/docs/introduction/release-cycle/>.

* [FEATURE] API: New limit parameter to limit the number of items returned by `/api/v1/status/tsdb` endpoint. #12336
* [FEATURE] Config: Add limits to global config. #12126
* [FEATURE] Consul SD: Added support for `path_prefix`. #12372
* [FEATURE] Native histograms: Add option to scrape both classic and native histograms. #12350
* [FEATURE] Native histograms: Added support for two more arithmetic operators `avg_over_time` and `sum_over_time`. #12262
* [FEATURE] Promtool: When providing the block id, only one block will be loaded and analyzed. #12031
* [FEATURE] Remote-write: New Azure ad configuration to support remote writing directly to Azure Monitor workspace. #11944
* [FEATURE] TSDB: Samples per chunk are now configurable with flag `storage.tsdb.samples-per-chunk`. By default set to its former value 120. #12055
* [ENHANCEMENT] Native histograms: bucket size can now be limited to avoid scrape fails. #12254
* [ENHANCEMENT] TSDB: Dropped series are now deleted from the WAL sooner. #12297
* [BUGFIX] Native histograms: ChunkSeries iterator now checks if a new sample can be appended to the open chunk. #12185
* [BUGFIX] Native histograms: Fix Histogram Appender `Appendable()` segfault. #12357
* [BUGFIX] Native histograms: Fix setting reset header to gauge histograms in seriesToChunkEncoder. #12329
* [BUGFIX] TSDB: Tombstone intervals are not modified after Get() call. #12245
* [BUGFIX] TSDB: Use path/filepath to set the WAL directory. #12349

## 2.44.0 / 2023-05-13

This version is built with Go tag `stringlabels`, to use the smaller data
structure for Labels that was optional in the previous release. For more
details about this code change see #10991.

* [CHANGE] Remote-write: Raise default samples per send to 2,000. #12203
* [FEATURE] Remote-read: Handle native histograms. #12085, #12192
* [FEATURE] Promtool: Health and readiness check of prometheus server in CLI. #12096
* [FEATURE] PromQL: Add `query_samples_total` metric, the total number of samples loaded by all queries. #12251
* [ENHANCEMENT] Storage: Optimise buffer used to iterate through samples. #12326
* [ENHANCEMENT] Scrape: Reduce memory allocations on target labels. #12084
* [ENHANCEMENT] PromQL: Use faster heap method for `topk()` / `bottomk()`. #12190
* [ENHANCEMENT] Rules API: Allow filtering by rule name. #12270
* [ENHANCEMENT] Native Histograms: Various fixes and improvements. #11687, #12264, #12272
* [ENHANCEMENT] UI: Search of scraping pools is now case-insensitive. #12207
* [ENHANCEMENT] TSDB: Add an affirmative log message for successful WAL repair. #12135
* [BUGFIX] TSDB: Block compaction failed when shutting down. #12179
* [BUGFIX] TSDB: Out-of-order chunks could be ignored if the write-behind log was deleted. #12127

## 2.43.1 / 2023-05-03

* [BUGFIX] Labels: `Set()` after `Del()` would be ignored, which broke some relabeling rules. #12322

## 2.43.0 / 2023-03-21

We are working on some performance improvements in Prometheus, which are only
built into Prometheus when compiling it using the Go tag `stringlabels`
(therefore they are not shipped in the default binaries). It uses a data
structure for labels that uses a single string to hold all the label/values,
resulting in a smaller heap size and some speedups in most cases. We would like
to encourage users who are interested in these improvements to help us measure
the gains on their production architecture. We are providing release artefacts
`2.43.0+stringlabels` and Docker images tagged `v2.43.0-stringlabels` with those
improvements for testing. #10991

* [FEATURE] Promtool: Add HTTP client configuration to query commands. #11487
* [FEATURE] Scrape: Add `scrape_config_files` to include scrape configs from different files. #12019
* [FEATURE] HTTP client: Add `no_proxy` to exclude URLs from proxied requests. #12098
* [FEATURE] HTTP client: Add `proxy_from_environment` to read proxies from env variables. #12098
* [ENHANCEMENT] API: Add support for setting lookback delta per query via the API. #12088
* [ENHANCEMENT] API: Change HTTP status code from 503/422 to 499 if a request is canceled. #11897
* [ENHANCEMENT] Scrape: Allow exemplars for all metric types. #11984
* [ENHANCEMENT] TSDB: Add metrics for head chunks and WAL folders size. #12013
* [ENHANCEMENT] TSDB: Automatically remove incorrect snapshot with index that is ahead of WAL. #11859
* [ENHANCEMENT] TSDB: Improve Prometheus parser error outputs to be more comprehensible. #11682
* [ENHANCEMENT] UI: Scope `group by` labels to metric in autocompletion. #11914
* [BUGFIX] Scrape: Fix `prometheus_target_scrape_pool_target_limit` metric not set before reloading. #12002
* [BUGFIX] TSDB: Correctly update `prometheus_tsdb_head_chunks_removed_total` and `prometheus_tsdb_head_chunks` metrics when reading WAL. #11858
* [BUGFIX] TSDB: Use the correct unit (seconds) when recording out-of-order append deltas in the `prometheus_tsdb_sample_ooo_delta` metric. #12004

## 2.42.0 / 2023-01-31

This release comes with a bunch of feature coverage for native histograms and breaking changes.

If you are trying native histograms already, we recommend you remove the `wal` directory when upgrading.
Because the old WAL record for native histograms is not backward compatible in v2.42.0, this will lead to some data loss for the latest data.

Additionally, if you scrape "float histograms" or use recording rules on native histograms in v2.42.0 (which writes float histograms),
it is a one-way street since older versions do not support float histograms.

* [CHANGE] **breaking** TSDB: Changed WAL record format for the experimental native histograms. #11783
* [FEATURE] Add 'keep_firing_for' field to alerting rules. #11827
* [FEATURE] Promtool: Add support of selecting timeseries for TSDB dump. #11872
* [ENHANCEMENT] Agent: Native histogram support. #11842
* [ENHANCEMENT] Rules: Support native histograms in recording rules. #11838
* [ENHANCEMENT] SD: Add container ID as a meta label for pod targets for Kubernetes. #11844
* [ENHANCEMENT] SD: Add VM size label to azure service discovery. #11650
* [ENHANCEMENT] Support native histograms in federation. #11830
* [ENHANCEMENT] TSDB: Add gauge histogram support. #11783 #11840 #11814
* [ENHANCEMENT] TSDB/Scrape: Support FloatHistogram that represents buckets as float64 values. #11522 #11817 #11716
* [ENHANCEMENT] UI: Show individual scrape pools on /targets page. #11142

## 2.41.0 / 2022-12-20

* [FEATURE] Relabeling: Add `keepequal` and `dropequal` relabel actions. #11564
* [FEATURE] Add support for HTTP proxy headers. #11712
* [ENHANCEMENT] Reload private certificates when changed on disk. #11685
* [ENHANCEMENT] Add `max_version` to specify maximum TLS version in `tls_config`. #11685
* [ENHANCEMENT] Add `goos` and `goarch` labels to `prometheus_build_info`. #11685
* [ENHANCEMENT] SD: Add proxy support for EC2 and LightSail SDs #11611
* [ENHANCEMENT] SD: Add new metric `prometheus_sd_file_watcher_errors_total`. #11066
* [ENHANCEMENT] Remote Read: Use a pool to speed up marshalling. #11357
* [ENHANCEMENT] TSDB: Improve handling of tombstoned chunks in iterators. #11632
* [ENHANCEMENT] TSDB: Optimize postings offset table reading. #11535
* [BUGFIX] Scrape: Validate the metric name, label names, and label values after relabeling. #11074
* [BUGFIX] Remote Write receiver and rule manager: Fix error handling. #11727

## 2.40.7 / 2022-12-14

* [BUGFIX] Use Windows native DNS resolver. #11704
* [BUGFIX] TSDB: Fix queries involving negative buckets of native histograms. #11699

## 2.40.6 / 2022-12-09

* [SECURITY] Security upgrade from go and upstream dependencies that include
  security fixes to the net/http and os packages. #11691

## 2.40.5 / 2022-12-01

* [BUGFIX] TSDB: Fix queries involving native histograms due to improper reset of iterators. #11643

## 2.40.4 / 2022-11-29

* [SECURITY] Fix basic authentication bypass vulnerability (CVE-2022-46146). GHSA-4v48-4q5m-8vx4

## 2.40.3 / 2022-11-23

* [BUGFIX] TSDB: Fix compaction after a deletion is called. #11623

## 2.40.2 / 2022-11-16

* [BUGFIX] UI: Fix black-on-black metric name color in dark mode. #11572

## 2.40.1 / 2022-11-09

* [BUGFIX] TSDB: Fix alignment for atomic int64 for 32 bit architecture. #11547
* [BUGFIX] Scrape: Fix accept headers. #11552

## 2.40.0 / 2022-11-08

This release introduces an experimental, native way of representing and storing histograms.

It can be enabled in Prometheus via `--enable-feature=native-histograms` to accept native histograms.
Enabling native histograms will also switch the preferred exposition format to protobuf.

To instrument your application with native histograms, use the `main` branch of `client_golang` (this will change for the final release when v1.14.0 of client_golang will be out), and set the `NativeHistogramBucketFactor` in your `HistogramOpts` (`1.1` is a good starting point).
Your existing histograms won't switch to native histograms until `NativeHistogramBucketFactor` is set.

* [FEATURE] Add **experimental** support for native histograms. Enable with the flag `--enable-feature=native-histograms`. #11447
* [FEATURE] SD: Add service discovery for OVHcloud. #10802
* [ENHANCEMENT] Kubernetes SD: Use protobuf encoding. #11353
* [ENHANCEMENT] TSDB: Use golang.org/x/exp/slices for improved sorting speed. #11054 #11318 #11380
* [ENHANCEMENT] Consul SD: Add enterprise admin partitions. Adds `__meta_consul_partition` label. Adds `partition` config in `consul_sd_config`. #11482
* [BUGFIX] API: Fix API error codes for `/api/v1/labels` and `/api/v1/series`. #11356

## 2.39.2 / 2022-11-09

* [BUGFIX] TSDB: Fix alignment for atomic int64 for 32 bit architecture. #11547

## 2.39.1 / 2022-10-07

* [BUGFIX] Rules: Fix notifier relabel changing the labels on active alerts. #11427

## 2.39.0 / 2022-10-05

* [FEATURE] **experimental** TSDB: Add support for ingesting out-of-order samples. This is configured via `out_of_order_time_window` field in the config file; check config file docs for more info. #11075
* [ENHANCEMENT] API: `/-/healthy` and `/-/ready` API calls now also respond to a `HEAD` request on top of existing `GET` support. #11160
* [ENHANCEMENT] PuppetDB SD: Add `__meta_puppetdb_query` label. #11238
* [ENHANCEMENT] AWS EC2 SD: Add `__meta_ec2_region` label. #11326
* [ENHANCEMENT] AWS Lightsail SD: Add `__meta_lightsail_region` label. #11326
* [ENHANCEMENT] Scrape: Optimise relabeling by re-using memory. #11147
* [ENHANCEMENT] TSDB: Improve WAL replay timings. #10973 #11307 #11319
* [ENHANCEMENT] TSDB: Optimise memory by not storing unnecessary data in the memory. #11280 #11288 #11296
* [ENHANCEMENT] TSDB: Allow overlapping blocks by default. `--storage.tsdb.allow-overlapping-blocks` now has no effect. #11331
* [ENHANCEMENT] UI: Click to copy label-value pair from query result to clipboard. #11229
* [BUGFIX] TSDB: Turn off isolation for Head compaction to fix a memory leak. #11317
* [BUGFIX] TSDB: Fix 'invalid magic number 0' error on Prometheus startup. #11338
* [BUGFIX] PromQL: Properly close file descriptor when logging unfinished queries. #11148
* [BUGFIX] Agent: Fix validation of flag options and prevent WAL from growing more than desired. #9876

## 2.38.0 / 2022-08-16

* [FEATURE]: Web: Add a `/api/v1/format_query` HTTP API endpoint that allows pretty-formatting PromQL expressions. #11036 #10544 #11005
* [FEATURE]: UI: Add support for formatting PromQL expressions in the UI. #11039
* [FEATURE]: DNS SD: Support MX records for discovering targets. #10099
* [FEATURE]: Templates: Add `toTime()` template function that allows converting sample timestamps to Go `time.Time` values. #10993
* [ENHANCEMENT]: Kubernetes SD: Add `__meta_kubernetes_service_port_number` meta label indicating the service port number. #11002 #11053
* [ENHANCEMENT]: Kubernetes SD: Add `__meta_kubernetes_pod_container_image` meta label indicating the container image. #11034 #11146
* [ENHANCEMENT]: PromQL: When a query panics, also log the query itself alongside the panic message. #10995
* [ENHANCEMENT]: UI: Tweak colors in the dark theme to improve the contrast ratio. #11068
* [ENHANCEMENT]: Web: Speed up calls to `/api/v1/rules` by avoiding locks and using atomic types instead. #10858
* [ENHANCEMENT]: Scrape: Add a `no-default-scrape-port` feature flag, which omits or removes any default HTTP (`:80`) or HTTPS (`:443`) ports in the target's scrape address. #9523
* [BUGFIX]: TSDB: In the WAL watcher metrics, expose the `type="exemplar"` label instead of `type="unknown"` for exemplar records. #11008
* [BUGFIX]: TSDB: Fix race condition around allocating series IDs during chunk snapshot loading. #11099

## 2.37.0 / 2022-07-14

This release is a LTS (Long-Term Support) release of Prometheus and will
receive security, documentation and bugfix patches for at least 6 months.
Please read more about our LTS release cycle at
<https://prometheus.io/docs/introduction/release-cycle/>.

Following data loss by users due to lack of unified buffer cache in OpenBSD, we
will no longer release Prometheus upstream for OpenBSD until a proper solution is
found. #8799

* [FEATURE] Nomad SD: New service discovery for Nomad built-in service discovery. #10915
* [ENHANCEMENT] Kubernetes SD: Allow attaching node labels for endpoint role. #10759
* [ENHANCEMENT] PromQL: Optimise creation of signature with/without labels. #10667
* [ENHANCEMENT] TSDB: Memory optimizations. #10873 #10874
* [ENHANCEMENT] TSDB: Reduce sleep time when reading WAL. #10859 #10878
* [ENHANCEMENT] OAuth2: Add appropriate timeouts and User-Agent header. #11020
* [BUGFIX] Alerting: Fix Alertmanager targets not being updated when alerts were queued. #10948
* [BUGFIX] Hetzner SD: Make authentication files relative to Prometheus config file. #10813
* [BUGFIX] Promtool: Fix `promtool check config` not erroring properly on failures. #10952
* [BUGFIX] Scrape: Keep relabeled scrape interval and timeout on reloads. #10916
* [BUGFIX] TSDB: Don't increment `prometheus_tsdb_compactions_failed_total` when context is canceled. #10772
* [BUGFIX] TSDB: Fix panic if series is not found when deleting series. #10907
* [BUGFIX] TSDB: Increase `prometheus_tsdb_mmap_chunk_corruptions_total` on out of sequence errors. #10406
* [BUGFIX] Uyuni SD: Make authentication files relative to Prometheus configuration file and fix default configuration values. #10813

## 2.36.2 / 2022-06-20

* [BUGFIX] Fix serving of static assets like fonts and favicon. #10888

## 2.36.1 / 2022-06-09

* [BUGFIX] promtool: Add --lint-fatal option. #10840

## 2.36.0 / 2022-05-30

* [FEATURE] Add lowercase and uppercase relabel action. #10641
* [FEATURE] SD: Add IONOS Cloud integration. #10514
* [FEATURE] SD: Add Vultr integration. #10714
* [FEATURE] SD: Add Linode SD failure count metric. #10673
* [FEATURE] Add prometheus_ready metric. #10682
* [ENHANCEMENT] Add stripDomain to template function. #10475
* [ENHANCEMENT] UI: Enable active search through dropped targets. #10668
* [ENHANCEMENT] promtool: support matchers when querying label values. #10727
* [ENHANCEMENT] Add agent mode identifier. #9638
* [BUGFIX] Changing TotalQueryableSamples from int to int64. #10549
* [BUGFIX] tsdb/agent: Ignore duplicate exemplars. #10595
* [BUGFIX] TSDB: Fix chunk overflow appending samples at a variable rate. #10607
* [BUGFIX] Stop rule manager before TSDB is stopped. #10680

## 2.35.0 / 2022-04-21

This Prometheus release is built with go1.18, which contains two noticeable changes related to TLS:

1. [TLS 1.0 and 1.1 disabled by default client-side](https://go.dev/doc/go1.18#tls10).
Prometheus users can override this with the `min_version` parameter of [tls_config](https://prometheus.io/docs/prometheus/latest/configuration/configuration/#tls_config).
2. [Certificates signed with the SHA-1 hash function are rejected](https://go.dev/doc/go1.18#sha1). This doesn't apply to self-signed root certificates.

* [CHANGE] TSDB: Delete `*.tmp` WAL files when Prometheus starts. #10317
* [CHANGE] promtool: Add new flag `--lint` (enabled by default) for the commands `check rules` and `check config`, resulting in a new exit code (`3`) for linter errors. #10435
* [FEATURE] Support for automatically setting the variable `GOMAXPROCS` to the container CPU limit. Enable with the flag `--enable-feature=auto-gomaxprocs`. #10498
* [FEATURE] PromQL: Extend statistics with total and peak number of samples in a query. Additionally, per-step statistics are available with  --enable-feature=promql-per-step-stats and using `stats=all` in the query API.
Enable with the flag `--enable-feature=per-step-stats`. #10369
* [ENHANCEMENT] Prometheus is built with Go 1.18. #10501
* [ENHANCEMENT] TSDB: more efficient sorting of postings read from WAL at startup. #10500
* [ENHANCEMENT] Azure SD: Add metric to track Azure SD failures. #10476
* [ENHANCEMENT] Azure SD: Add an optional `resource_group` configuration. #10365
* [ENHANCEMENT] Kubernetes SD: Support `discovery.k8s.io/v1` `EndpointSlice` (previously only `discovery.k8s.io/v1beta1` `EndpointSlice` was supported). #9570
* [ENHANCEMENT] Kubernetes SD: Allow attaching node metadata to discovered pods. #10080
* [ENHANCEMENT] OAuth2: Support for using a proxy URL to fetch OAuth2 tokens. #10492
* [ENHANCEMENT] Configuration: Add the ability to disable HTTP2. #10492
* [ENHANCEMENT] Config: Support overriding minimum TLS version. #10610
* [BUGFIX] Kubernetes SD: Explicitly include gcp auth from k8s.io. #10516
* [BUGFIX] Fix OpenMetrics parser to sort uppercase labels correctly. #10510
* [BUGFIX] UI: Fix scrape interval and duration tooltip not showing on target page. #10545
* [BUGFIX] Tracing/GRPC: Set TLS credentials only when insecure is false. #10592
* [BUGFIX] Agent: Fix ID collision when loading a WAL with multiple segments. #10587
* [BUGFIX] Remote-write: Fix a deadlock between Batch and flushing the queue. #10608

## 2.34.0 / 2022-03-15

* [CHANGE] UI: Classic UI removed. #10208
* [CHANGE] Tracing: Migrate from Jaeger to OpenTelemetry based tracing. #9724, #10203, #10276
* [ENHANCEMENT] TSDB: Disable the chunk write queue by default and allow configuration with the experimental flag `--storage.tsdb.head-chunks-write-queue-size`. #10425
* [ENHANCEMENT] HTTP SD: Add a failure counter. #10372
* [ENHANCEMENT] Azure SD: Set Prometheus User-Agent on requests. #10209
* [ENHANCEMENT] Uyuni SD: Reduce the number of logins to Uyuni. #10072
* [ENHANCEMENT] Scrape: Log when an invalid media type is encountered during a scrape. #10186
* [ENHANCEMENT] Scrape: Accept application/openmetrics-text;version=1.0.0 in addition to version=0.0.1. #9431
* [ENHANCEMENT] Remote-read: Add an option to not use external labels as selectors for remote read. #10254
* [ENHANCEMENT] UI: Optimize the alerts page and add a search bar. #10142
* [ENHANCEMENT] UI: Improve graph colors that were hard to see. #10179
* [ENHANCEMENT] Config: Allow escaping of `$` with `$$` when using environment variables with external labels. #10129
* [BUGFIX] PromQL: Properly return an error from histogram_quantile when metrics have the same labelset. #10140
* [BUGFIX] UI: Fix bug that sets the range input to the resolution. #10227
* [BUGFIX] TSDB: Fix a query panic when `memory-snapshot-on-shutdown` is enabled. #10348
* [BUGFIX] Parser: Specify type in metadata parser errors. #10269
* [BUGFIX] Scrape: Fix label limit changes not applying. #10370

## 2.33.5 / 2022-03-08

The binaries published with this release are built with Go1.17.8 to avoid [CVE-2022-24921](https://cve.mitre.org/cgi-bin/cvename.cgi?name=CVE-2022-24921).

* [BUGFIX] Remote-write: Fix deadlock between adding to queue and getting batch. #10395

## 2.33.4 / 2022-02-22

* [BUGFIX] TSDB: Fix panic when m-mapping head chunks onto the disk. #10316

## 2.33.3 / 2022-02-11

* [BUGFIX] Azure SD: Fix a regression when public IP Address isn't set. #10289

## 2.33.2 / 2022-02-11

* [BUGFIX] Azure SD: Fix panic when public IP Address isn't set. #10280
* [BUGFIX] Remote-write: Fix deadlock when stopping a shard. #10279

## 2.33.1 / 2022-02-02

* [BUGFIX] SD: Fix _no such file or directory_ in K8s SD when not running inside K8s. #10235

## 2.33.0 / 2022-01-29

* [CHANGE] PromQL: Promote negative offset and `@` modifier to stable features. #10121
* [CHANGE] Web: Promote remote-write-receiver to stable. #10119
* [FEATURE] Config: Add `stripPort` template function. #10002
* [FEATURE] Promtool: Add cardinality analysis to `check metrics`, enabled by flag `--extended`. #10045
* [FEATURE] SD: Enable target discovery in own K8s namespace. #9881
* [FEATURE] SD: Add provider ID label in K8s SD. #9603
* [FEATURE] Web: Add limit field to the rules API. #10152
* [ENHANCEMENT] Remote-write: Avoid allocations by buffering concrete structs instead of interfaces. #9934
* [ENHANCEMENT] Remote-write: Log time series details for out-of-order samples in remote write receiver. #9894
* [ENHANCEMENT] Remote-write: Shard up more when backlogged. #9274
* [ENHANCEMENT] TSDB: Use simpler map key to improve exemplar ingest performance. #10111
* [ENHANCEMENT] TSDB: Avoid allocations when popping from the intersected postings heap. #10092
* [ENHANCEMENT] TSDB: Make chunk writing non-blocking, avoiding latency spikes in remote-write. #10051
* [ENHANCEMENT] TSDB: Improve label matching performance. #9907
* [ENHANCEMENT] UI: Optimize the service discovery page and add a search bar. #10131
* [ENHANCEMENT] UI: Optimize the target page and add a search bar. #10103
* [BUGFIX] Promtool: Make exit codes more consistent. #9861
* [BUGFIX] Promtool: Fix flakiness of rule testing. #8818
* [BUGFIX] Remote-write: Update `prometheus_remote_storage_queue_highest_sent_timestamp_seconds` metric when write irrecoverably fails. #10102
* [BUGFIX] Storage: Avoid panic in `BufferedSeriesIterator`. #9945
* [BUGFIX] TSDB: CompactBlockMetas should produce correct mint/maxt for overlapping blocks. #10108
* [BUGFIX] TSDB: Fix logging of exemplar storage size. #9938
* [BUGFIX] UI: Fix overlapping click targets for the alert state checkboxes. #10136
* [BUGFIX] UI: Fix _Unhealthy_ filter on target page to actually display only _Unhealthy_ targets. #10103
* [BUGFIX] UI: Fix autocompletion when expression is empty. #10053
* [BUGFIX] TSDB: Fix deadlock from simultaneous GC and write. #10166

## 2.32.1 / 2021-12-17

* [BUGFIX] Scrape: Fix reporting metrics when sample limit is reached during the report. #9996
* [BUGFIX] Scrape: Ensure that scrape interval and scrape timeout are always set. #10023
* [BUGFIX] TSDB: Expose and fix bug in iterators' `Seek()` method. #10030

## 2.32.0 / 2021-12-09

This release introduces the Prometheus Agent, a new mode of operation for
Prometheus optimized for remote-write only scenarios. In this mode, Prometheus
does not generate blocks on the local filesystem and is not queryable locally.
Enable with `--enable-feature=agent`.

Learn more about the Prometheus Agent in our [blog post](https://prometheus.io/blog/2021/11/16/agent/).

* [CHANGE] Remote-write: Change default max retry time from 100ms to 5 seconds. #9634
* [FEATURE] Agent: New mode of operation optimized for remote-write only scenarios, without local storage. Enable with `--enable-feature=agent`. #8785 #9851 #9664 #9939 #9941 #9943
* [FEATURE] Promtool: Add `promtool check service-discovery` command. #8970
* [FEATURE] UI: Add search in metrics dropdown. #9629
* [FEATURE] Templates: Add parseDuration to template functions. #8817
* [ENHANCEMENT] Promtool: Improve test output. #8064
* [ENHANCEMENT] PromQL: Use kahan summation for better numerical stability. #9588
* [ENHANCEMENT] Remote-write: Reuse memory for marshalling. #9412
* [ENHANCEMENT] Scrape: Add `scrape_body_size_bytes` scrape metric behind the `--enable-feature=extra-scrape-metrics` flag. #9569
* [ENHANCEMENT] TSDB: Add windows arm64 support. #9703
* [ENHANCEMENT] TSDB: Optimize query by skipping unneeded sorting in TSDB. #9673
* [ENHANCEMENT] Templates: Support int and uint as datatypes for template formatting. #9680
* [ENHANCEMENT] UI: Prefer `rate` over `rad`, `delta` over `deg`, and `count` over `cos` in autocomplete. #9688
* [ENHANCEMENT] Linode SD: Tune API request page sizes. #9779
* [BUGFIX] TSDB: Add more size checks when writing individual sections in the index. #9710
* [BUGFIX] PromQL: Make `deriv()` return zero values for constant series. #9728
* [BUGFIX] TSDB: Fix panic when checkpoint directory is empty. #9687
* [BUGFIX] TSDB: Fix panic, out of order chunks, and race warning during WAL replay. #9856
* [BUGFIX] UI: Correctly render links for targets with IPv6 addresses that contain a Zone ID. #9853
* [BUGFIX] Promtool: Fix checking of `authorization.credentials_file` and `bearer_token_file` fields. #9883
* [BUGFIX] Uyuni SD: Fix null pointer exception during initialization. #9924 #9950
* [BUGFIX] TSDB: Fix queries after a failed snapshot replay. #9980

## 2.31.2 / 2021-12-09

* [BUGFIX] TSDB: Fix queries after a failed snapshot replay. #9980

## 2.31.1 / 2021-11-05

* [BUGFIX] SD: Fix a panic when the experimental discovery manager receives
  targets during a reload. #9656

## 2.31.0 / 2021-11-02

* [CHANGE] UI: Remove standard PromQL editor in favour of the codemirror-based editor. #9452
* [FEATURE] PromQL: Add trigonometric functions and `atan2` binary operator. #9239 #9248 #9515
* [FEATURE] Remote: Add support for exemplar in the remote write receiver endpoint. #9319 #9414
* [FEATURE] SD: Add PuppetDB service discovery. #8883
* [FEATURE] SD: Add Uyuni service discovery. #8190
* [FEATURE] Web: Add support for security-related HTTP headers. #9546
* [ENHANCEMENT] Azure SD: Add `proxy_url`, `follow_redirects`, `tls_config`. #9267
* [ENHANCEMENT] Backfill: Add `--max-block-duration` in `promtool create-blocks-from rules`. #9511
* [ENHANCEMENT] Config: Print human-readable sizes with unit instead of raw numbers. #9361
* [ENHANCEMENT] HTTP: Re-enable HTTP/2. #9398
* [ENHANCEMENT] Kubernetes SD: Warn user if number of endpoints exceeds limit. #9467
* [ENHANCEMENT] OAuth2: Add TLS configuration to token requests. #9550
* [ENHANCEMENT] PromQL: Several optimizations. #9365 #9360 #9362 #9552
* [ENHANCEMENT] PromQL: Make aggregations deterministic in instant queries. #9459
* [ENHANCEMENT] Rules: Add the ability to limit number of alerts or series. #9260 #9541
* [ENHANCEMENT] SD: Experimental discovery manager to avoid restarts upon reload. Disabled by default, enable with flag `--enable-feature=new-service-discovery-manager`. #9349 #9537
* [ENHANCEMENT] UI: Debounce timerange setting changes. #9359
* [BUGFIX] Backfill: Apply rule labels after query labels. #9421
* [BUGFIX] Scrape: Resolve conflicts between multiple exported label prefixes. #9479 #9518
* [BUGFIX] Scrape: Restart scrape loops when `__scrape_interval__` is changed. #9551
* [BUGFIX] TSDB: Fix memory leak in samples deletion. #9151
* [BUGFIX] UI: Use consistent margin-bottom for all alert kinds. #9318

## 2.30.4 / 2021-12-09

* [BUGFIX] TSDB: Fix queries after a failed snapshot replay. #9980

## 2.30.3 / 2021-10-05

* [BUGFIX] TSDB: Fix panic on failed snapshot replay. #9438
* [BUGFIX] TSDB: Don't fail snapshot replay with exemplar storage disabled when the snapshot contains exemplars. #9438

## 2.30.2 / 2021-10-01

* [BUGFIX] TSDB: Don't error on overlapping m-mapped chunks during WAL replay. #9381

## 2.30.1 / 2021-09-28

* [ENHANCEMENT] Remote Write: Redact remote write URL when used for metric label. #9383
* [ENHANCEMENT] UI: Redact remote write URL and proxy URL passwords in the `/config` page. #9408
* [BUGFIX] promtool rules backfill: Prevent creation of data before the start time. #9339
* [BUGFIX] promtool rules backfill: Do not query after the end time. #9340
* [BUGFIX] Azure SD: Fix panic when no computername is set. #9387

## 2.30.0 / 2021-09-14

* [FEATURE] **experimental** TSDB: Snapshot in-memory chunks on shutdown for faster restarts. Behind `--enable-feature=memory-snapshot-on-shutdown` flag. #7229
* [FEATURE] **experimental** Scrape: Configure scrape interval and scrape timeout via relabeling using `__scrape_interval__` and `__scrape_timeout__` labels respectively. #8911
* [FEATURE] Scrape: Add `scrape_timeout_seconds` and `scrape_sample_limit` metric. Behind `--enable-feature=extra-scrape-metrics` flag to avoid additional cardinality by default. #9247 #9295
* [ENHANCEMENT] Scrape: Add `--scrape.timestamp-tolerance` flag to adjust scrape timestamp tolerance when enabled via `--scrape.adjust-timestamps`. #9283
* [ENHANCEMENT] Remote Write: Improve throughput when sending exemplars. #8921
* [ENHANCEMENT] TSDB: Optimise WAL loading by removing extra map and caching min-time #9160
* [ENHANCEMENT] promtool: Speed up checking for duplicate rules. #9262/#9306
* [ENHANCEMENT] Scrape: Reduce allocations when parsing the metrics. #9299
* [ENHANCEMENT] docker_sd: Support host network mode #9125
* [BUGFIX] Exemplars: Fix panic when resizing exemplar storage from 0 to a non-zero size. #9286
* [BUGFIX] TSDB: Correctly decrement `prometheus_tsdb_head_active_appenders` when the append has no samples. #9230
* [BUGFIX] promtool rules backfill: Return 1 if backfill was unsuccessful. #9303
* [BUGFIX] promtool rules backfill: Avoid creation of overlapping blocks. #9324
* [BUGFIX] config: Fix a panic when reloading configuration with a `null` relabel action. #9224

## 2.29.2 / 2021-08-27

* [BUGFIX] Fix Kubernetes SD failing to discover Ingress in Kubernetes v1.22. #9205
* [BUGFIX] Fix data race in loading write-ahead-log (WAL). #9259

## 2.29.1 / 2021-08-11

* [BUGFIX] tsdb: align atomically accessed int64 to prevent panic in 32-bit
  archs. #9192

## 2.29.0 / 2021-08-11

Note for macOS users: Due to [changes in the upcoming Go 1.17](https://tip.golang.org/doc/go1.17#darwin),
this is the last Prometheus release that supports macOS 10.12 Sierra.

* [CHANGE] Promote `--storage.tsdb.allow-overlapping-blocks` flag to stable. #9117
* [CHANGE] Promote `--storage.tsdb.retention.size` flag to stable. #9004
* [FEATURE] Add Kuma service discovery. #8844
* [FEATURE] Add `present_over_time` PromQL function. #9097
* [FEATURE] Allow configuring exemplar storage via file and make it reloadable. #8974
* [FEATURE] UI: Allow selecting time range with mouse drag. #8977
* [FEATURE] promtool: Add feature flags flag `--enable-feature`. #8958
* [FEATURE] promtool: Add file_sd file validation. #8950
* [ENHANCEMENT] Reduce blocking of outgoing remote write requests from series garbage collection. #9109
* [ENHANCEMENT] Improve write-ahead-log decoding performance. #9106
* [ENHANCEMENT] Improve append performance in TSDB by reducing mutexes usage. #9061
* [ENHANCEMENT] Allow configuring `max_samples_per_send` for remote write metadata. #8959
* [ENHANCEMENT] Add `__meta_gce_interface_ipv4_<name>` meta label to GCE discovery. #8978
* [ENHANCEMENT] Add `__meta_ec2_availability_zone_id` meta label to EC2 discovery. #8896
* [ENHANCEMENT] Add `__meta_azure_machine_computer_name` meta label to Azure discovery. #9112
* [ENHANCEMENT] Add `__meta_hetzner_hcloud_labelpresent_<labelname>` meta label to Hetzner discovery. #9028
* [ENHANCEMENT] promtool: Add compaction efficiency to `promtool tsdb analyze` reports. #8940
* [ENHANCEMENT] promtool: Allow configuring max block duration for backfilling via `--max-block-duration` flag. #8919
* [ENHANCEMENT] UI: Add sorting and filtering to flags page. #8988
* [ENHANCEMENT] UI: Improve alerts page rendering performance. #9005
* [BUGFIX] Log when total symbol size exceeds 2^32 bytes, causing compaction to fail, and skip compaction. #9104
* [BUGFIX] Fix incorrect `target_limit` reloading of zero value. #9120
* [BUGFIX] Fix head GC and pending readers race condition. #9081
* [BUGFIX] Fix timestamp handling in OpenMetrics parser. #9008
* [BUGFIX] Fix potential duplicate metrics in `/federate` endpoint when specifying multiple matchers. #8885
* [BUGFIX] Fix server configuration and validation for authentication via client cert. #9123
* [BUGFIX] Allow `start` and `end` again as label names in PromQL queries. They were disallowed since the introduction of @ timestamp feature. #9119

## 2.28.1 / 2021-07-01

* [BUGFIX]: HTTP SD: Allow `charset` specification in `Content-Type` header. #8981
* [BUGFIX]: HTTP SD: Fix handling of disappeared target groups. #9019
* [BUGFIX]: Fix incorrect log-level handling after moving to go-kit/log. #9021

## 2.28.0 / 2021-06-21

* [CHANGE] UI: Make the new experimental PromQL editor the default. #8925
* [FEATURE] Linode SD: Add Linode service discovery. #8846
* [FEATURE] HTTP SD: Add generic HTTP-based service discovery. #8839
* [FEATURE] Kubernetes SD: Allow configuring API Server access via a kubeconfig file. #8811
* [FEATURE] UI: Add exemplar display support to the graphing interface. #8832 #8945 #8929
* [FEATURE] Consul SD: Add namespace support for Consul Enterprise. #8900
* [ENHANCEMENT] Promtool: Allow silencing output when importing / backfilling data. #8917
* [ENHANCEMENT] Consul SD: Support reading tokens from file. #8926
* [ENHANCEMENT] Rules: Add a new `.ExternalURL` alert field templating variable, containing the external URL of the Prometheus server. #8878
* [ENHANCEMENT] Scrape: Add experimental `body_size_limit` scrape configuration setting to limit the allowed response body size for target scrapes. #8833 #8886
* [ENHANCEMENT] Kubernetes SD: Add ingress class name label for ingress discovery. #8916
* [ENHANCEMENT] UI: Show a startup screen with progress bar when the TSDB is not ready yet. #8662 #8908 #8909 #8946
* [ENHANCEMENT] SD: Add a target creation failure counter `prometheus_target_sync_failed_total` and improve target creation failure handling. #8786
* [ENHANCEMENT] TSDB: Improve validation of exemplar label set length. #8816
* [ENHANCEMENT] TSDB: Add a `prometheus_tsdb_clean_start` metric that indicates whether a TSDB lockfile from a previous run still existed upon startup. #8824
* [BUGFIX] UI: In the experimental PromQL editor, fix autocompletion and parsing for special float values and improve series metadata fetching. #8856
* [BUGFIX] TSDB: When merging chunks, split resulting chunks if they would contain more than the maximum of 120 samples. #8582
* [BUGFIX] SD: Fix the computation of the `prometheus_sd_discovered_targets` metric when using multiple service discoveries. #8828

## 2.27.1 / 2021-05-18

This release contains a bug fix for a security issue in the API endpoint. An
attacker can craft a special URL that redirects a user to any endpoint via an
HTTP 302 response. See the [security advisory][GHSA-vx57-7f4q-fpc7] for more details.

[GHSA-vx57-7f4q-fpc7]:https://github.com/prometheus/prometheus/security/advisories/GHSA-vx57-7f4q-fpc7

This vulnerability has been reported by Aaron Devaney from MDSec.

* [BUGFIX] SECURITY: Fix arbitrary redirects under the /new endpoint (CVE-2021-29622)

## 2.27.0 / 2021-05-12

* [CHANGE] Remote write: Metric `prometheus_remote_storage_samples_bytes_total` renamed to `prometheus_remote_storage_bytes_total`. #8296
* [FEATURE] Promtool: Retroactive rule evaluation functionality. #7675
* [FEATURE] Configuration: Environment variable expansion for external labels. Behind `--enable-feature=expand-external-labels` flag. #8649
* [FEATURE] TSDB: Add a flag(`--storage.tsdb.max-block-chunk-segment-size`) to control the max chunks file size of the blocks for small Prometheus instances. #8478
* [FEATURE] UI: Add a dark theme. #8604
* [FEATURE] AWS Lightsail Discovery: Add AWS Lightsail Discovery. #8693
* [FEATURE] Docker Discovery: Add Docker Service Discovery. #8629
* [FEATURE] OAuth: Allow OAuth 2.0 to be used anywhere an HTTP client is used. #8761
* [FEATURE] Remote Write: Send exemplars via remote write. Experimental and disabled by default. #8296
* [ENHANCEMENT] Digital Ocean Discovery: Add `__meta_digitalocean_vpc` label. #8642
* [ENHANCEMENT] Scaleway Discovery: Read Scaleway secret from a file. #8643
* [ENHANCEMENT] Scrape: Add configurable limits for label size and count. #8777
* [ENHANCEMENT] UI: Add 16w and 26w time range steps. #8656
* [ENHANCEMENT] Templating: Enable parsing strings in `humanize` functions. #8682
* [BUGFIX] UI: Provide errors instead of blank page on TSDB Status Page. #8654 #8659
* [BUGFIX] TSDB: Do not panic when writing very large records to the WAL. #8790
* [BUGFIX] TSDB: Avoid panic when mmapped memory is referenced after the file is closed. #8723
* [BUGFIX] Scaleway Discovery: Fix nil pointer dereference. #8737
* [BUGFIX] Consul Discovery: Restart no longer required after config update with no targets. #8766

## 2.26.0 / 2021-03-31

Prometheus is now built and supporting Go 1.16 (#8544). This reverts the memory release pattern added in Go 1.12. This makes common RSS usage metrics showing more accurate number for actual memory used by Prometheus. You can read more details [here](https://www.bwplotka.dev/2019/golang-memory-monitoring/).

Note that from this release Prometheus is using Alertmanager v2 by default.

* [CHANGE] Alerting: Using Alertmanager v2 API by default. #8626
* [CHANGE] Prometheus/Promtool: As agreed on dev summit, binaries are now printing help and usage to stdout instead of stderr. #8542
* [FEATURE] Remote: Add support for AWS SigV4 auth method for remote_write. #8509
* [FEATURE] Scaleway Discovery: Add Scaleway Service Discovery. #8555
* [FEATURE] PromQL: Allow negative offsets. Behind `--enable-feature=promql-negative-offset` flag. #8487
* [FEATURE] **experimental** Exemplars: Add in-memory storage for exemplars. Behind `--enable-feature=exemplar-storage` flag. #6635
* [FEATURE] UI: Add advanced auto-completion, syntax highlighting and linting to graph page query input. #8634
* [ENHANCEMENT] Digital Ocean Discovery: Add `__meta_digitalocean_image` label. #8497
* [ENHANCEMENT] PromQL: Add `last_over_time`, `sgn`, `clamp` functions. #8457
* [ENHANCEMENT] Scrape: Add support for specifying type of Authorization header credentials with Bearer by default. #8512
* [ENHANCEMENT] Scrape: Add `follow_redirects` option to scrape configuration. #8546
* [ENHANCEMENT] Remote: Allow retries on HTTP 429 response code for remote_write. Disabled by default. See [configuration docs](https://prometheus.io/docs/prometheus/latest/configuration/configuration/#remote_write) for details. #8237 #8477
* [ENHANCEMENT] Remote: Allow configuring custom headers for remote_read. See [configuration docs](https://prometheus.io/docs/prometheus/latest/configuration/configuration/#remote_read) for details. #8516
* [ENHANCEMENT] UI: Hitting Enter now triggers new query. #8581
* [ENHANCEMENT] UI: Better handling of long rule and names on the `/rules` and `/targets` pages. #8608 #8609
* [ENHANCEMENT] UI: Add collapse/expand all button on the `/targets` page. #8486
* [BUGFIX] TSDB: Eager deletion of removable blocks on every compaction, saving disk peak space usage. #8007
* [BUGFIX] PromQL: Fix parser support for special characters like`炬`. #8517
* [BUGFIX] Rules: Update rule health for append/commit fails. #8619

## 2.25.2 / 2021-03-16

* [BUGFIX] Fix the ingestion of scrapes when the wall clock changes, e.g. on suspend. #8601

## 2.25.1 / 2021-03-14

* [BUGFIX] Fix a crash in `promtool` when a subquery with default resolution is used. #8569
* [BUGFIX] Fix a bug that could return duplicate datapoints in queries. #8591
* [BUGFIX] Fix crashes with arm64 when compiled with go1.16. #8593

## 2.25.0 / 2021-02-17

This release includes a new `--enable-feature=` flag that enables
experimental features. Such features might be changed or removed in the future.

In the next minor release (2.26), Prometheus will use the Alertmanager API v2.
It will be done by defaulting `alertmanager_config.api_version` to `v2`.
Alertmanager API v2 was released in Alertmanager v0.16.0 (released in January
2019).

* [FEATURE] **experimental** API: Accept remote_write requests. Behind the --enable-feature=remote-write-receiver flag. #8424
* [FEATURE] **experimental** PromQL: Add `@ <timestamp>` modifier. Behind the --enable-feature=promql-at-modifier flag. #8121 #8436 #8425
* [ENHANCEMENT] Add optional name property to testgroup for better test failure output. #8440
* [ENHANCEMENT] Add warnings into React Panel on the Graph page. #8427
* [ENHANCEMENT] TSDB: Increase the number of buckets for the compaction duration metric. #8342
* [ENHANCEMENT] Remote: Allow passing along custom remote_write HTTP headers. #8416
* [ENHANCEMENT] Mixins: Scope grafana configuration. #8332
* [ENHANCEMENT] Kubernetes SD: Add endpoint labels metadata. #8273
* [ENHANCEMENT] UI: Expose total number of label pairs in head in TSDB stats page. #8343
* [ENHANCEMENT] TSDB: Reload blocks every minute, to detect new blocks and enforce retention more often. #8340
* [BUGFIX] API: Fix global URL when external address has no port. #8359
* [BUGFIX] Backfill: Fix error message handling. #8432
* [BUGFIX] Backfill: Fix "add sample: out of bounds" error when series span an entire block. #8476
* [BUGFIX] Deprecate unused flag --alertmanager.timeout. #8407
* [BUGFIX] Mixins: Support remote-write metrics renamed in v2.23 in alerts. #8423
* [BUGFIX] Remote: Fix garbage collection of dropped series in remote write. #8387
* [BUGFIX] Remote: Log recoverable remote write errors as warnings. #8412
* [BUGFIX] TSDB: Remove pre-2.21 temporary blocks on start. #8353.
* [BUGFIX] UI: Fix duplicated keys on /targets page. #8456
* [BUGFIX] UI: Fix label name leak into class name. #8459

## 2.24.1 / 2021-01-20

* [ENHANCEMENT] Cache basic authentication results to significantly improve performance of HTTP endpoints (via an update of prometheus/exporter-toolkit).
* [BUGFIX] Prevent user enumeration by timing requests sent to authenticated HTTP endpoints (via an update of prometheus/exporter-toolkit).

## 2.24.0 / 2021-01-06

* [FEATURE] Add TLS and basic authentication to HTTP endpoints. #8316
* [FEATURE] promtool: Add `check web-config` subcommand to check web config files. #8319
* [FEATURE] promtool: Add `tsdb create-blocks-from openmetrics` subcommand to backfill metrics data from an OpenMetrics file. #8084
* [ENHANCEMENT] HTTP API: Fast-fail queries with only empty matchers. #8288
* [ENHANCEMENT] HTTP API: Support matchers for labels API. #8301
* [ENHANCEMENT] promtool: Improve checking of URLs passed on the command line. #7956
* [ENHANCEMENT] SD: Expose IPv6 as a label in EC2 SD. #7086
* [ENHANCEMENT] SD: Reuse EC2 client, reducing frequency of requesting credentials. #8311
* [ENHANCEMENT] TSDB: Add logging when compaction takes more than the block time range. #8151
* [ENHANCEMENT] TSDB: Avoid unnecessary GC runs after compaction. #8276
* [BUGFIX] HTTP API: Avoid double-closing of channel when quitting multiple times via HTTP. #8242
* [BUGFIX] SD: Ignore CNAME records in DNS SD to avoid spurious `Invalid SRV record` warnings. #8216
* [BUGFIX] SD: Avoid config error triggered by valid label selectors in Kubernetes SD. #8285

## 2.23.0 / 2020-11-26

* [CHANGE] UI: Make the React UI default. #8142
* [CHANGE] Remote write: The following metrics were removed/renamed in remote write. #6815
  * `prometheus_remote_storage_succeeded_samples_total` was removed and `prometheus_remote_storage_samples_total` was introduced for all the samples attempted to send.
  * `prometheus_remote_storage_sent_bytes_total` was removed and replaced with `prometheus_remote_storage_samples_bytes_total` and `prometheus_remote_storage_metadata_bytes_total`.
  * `prometheus_remote_storage_failed_samples_total` -> `prometheus_remote_storage_samples_failed_total` .
  * `prometheus_remote_storage_retried_samples_total` -> `prometheus_remote_storage_samples_retried_total`.
  * `prometheus_remote_storage_dropped_samples_total` -> `prometheus_remote_storage_samples_dropped_total`.
  * `prometheus_remote_storage_pending_samples` -> `prometheus_remote_storage_samples_pending`.
* [CHANGE] Remote: Do not collect non-initialized timestamp metrics. #8060
* [FEATURE] [EXPERIMENTAL] Remote write: Allow metric metadata to be propagated via remote write. The following new metrics were introduced: `prometheus_remote_storage_metadata_total`, `prometheus_remote_storage_metadata_failed_total`, `prometheus_remote_storage_metadata_retried_total`, `prometheus_remote_storage_metadata_bytes_total`. #6815
* [ENHANCEMENT] Remote write: Added a metric `prometheus_remote_storage_max_samples_per_send` for remote write. #8102
* [ENHANCEMENT] TSDB: Make the snapshot directory name always the same length. #8138
* [ENHANCEMENT] TSDB: Create a checkpoint only once at the end of all head compactions. #8067
* [ENHANCEMENT] TSDB: Avoid Series API from hitting the chunks. #8050
* [ENHANCEMENT] TSDB: Cache label name and last value when adding series during compactions making compactions faster. #8192
* [ENHANCEMENT] PromQL: Improved performance of Hash method making queries a bit faster. #8025
* [ENHANCEMENT] promtool: `tsdb list` now prints block sizes. #7993
* [ENHANCEMENT] promtool: Calculate mint and maxt per test avoiding unnecessary calculations. #8096
* [ENHANCEMENT] SD: Add filtering of services to Docker Swarm SD. #8074
* [BUGFIX] React UI: Fix button display when there are no panels. #8155
* [BUGFIX] PromQL: Fix timestamp() method for vector selector inside parenthesis. #8164
* [BUGFIX] PromQL: Don't include rendered expression on PromQL parse errors. #8177
* [BUGFIX] web: Fix panic with double close() of channel on calling `/-/quit/`. #8166
* [BUGFIX] TSDB: Fixed WAL corruption on partial writes within a page causing `invalid checksum` error on WAL replay. #8125
* [BUGFIX] Update config metrics `prometheus_config_last_reload_successful` and `prometheus_config_last_reload_success_timestamp_seconds` right after initial validation before starting TSDB.
* [BUGFIX] promtool: Correctly detect duplicate label names in exposition.

## 2.22.2 / 2020-11-16

* [BUGFIX] Fix race condition in syncing/stopping/reloading scrapers. #8176

## 2.22.1 / 2020-11-03

* [BUGFIX] Fix potential "mmap: invalid argument" errors in loading the head chunks, after an unclean shutdown, by performing read repairs. #8061
* [BUGFIX] Fix serving metrics and API when reloading scrape config. #8104
* [BUGFIX] Fix head chunk size calculation for size based retention. #8139

## 2.22.0 / 2020-10-07

As announced in the 2.21.0 release notes, the experimental gRPC API v2 has been
removed.

* [CHANGE] web: Remove APIv2. #7935
* [ENHANCEMENT] React UI: Implement missing TSDB head stats section. #7876
* [ENHANCEMENT] UI: Add Collapse all button to targets page. #6957
* [ENHANCEMENT] UI: Clarify alert state toggle via checkbox icon. #7936
* [ENHANCEMENT] Add `rule_group_last_evaluation_samples` and `prometheus_tsdb_data_replay_duration_seconds` metrics. #7737 #7977
* [ENHANCEMENT] Gracefully handle unknown WAL record types. #8004
* [ENHANCEMENT] Issue a warning for 64 bit systems running 32 bit binaries. #8012
* [BUGFIX] Adjust scrape timestamps to align them to the intended schedule, effectively reducing block size. Workaround for a regression in go1.14+. #7976
* [BUGFIX] promtool: Ensure alert rules are marked as restored in unit tests. #7661
* [BUGFIX] Eureka: Fix service discovery when compiled in 32-bit. #7964
* [BUGFIX] Don't do literal regex matching optimisation when case insensitive. #8013
* [BUGFIX] Fix classic UI sometimes running queries for instant query when in range query mode. #7984

## 2.21.0 / 2020-09-11

This release is built with Go 1.15, which deprecates [X.509 CommonName](https://golang.org/doc/go1.15#commonname)
in TLS certificates validation.

In the unlikely case that you use the gRPC API v2 (which is limited to TSDB
admin commands), please note that we will remove this experimental API in the
next minor release 2.22.

* [CHANGE] Disable HTTP/2 because of concerns with the Go HTTP/2 client. #7588 #7701
* [CHANGE] PromQL: `query_log_file` path is now relative to the config file. #7701
* [CHANGE] Promtool: Replace the tsdb command line tool by a promtool tsdb subcommand. #6088
* [CHANGE] Rules: Label `rule_group_iterations` metric with group name. #7823
* [FEATURE] Eureka SD: New service discovery. #3369
* [FEATURE] Hetzner SD: New service discovery. #7822
* [FEATURE] Kubernetes SD: Support Kubernetes EndpointSlices. #6838
* [FEATURE] Scrape: Add per scrape-config targets limit. #7554
* [ENHANCEMENT] Support composite durations in PromQL, config and UI, e.g. 1h30m. #7713 #7833
* [ENHANCEMENT] DNS SD: Add SRV record target and port meta labels. #7678
* [ENHANCEMENT] Docker Swarm SD: Support tasks and service without published ports. #7686
* [ENHANCEMENT] PromQL: Reduce the amount of data queried by remote read when a subquery has an offset. #7667
* [ENHANCEMENT] Promtool: Add `--time` option to query instant command. #7829
* [ENHANCEMENT] UI: Respect the `--web.page-title` parameter in the React UI. #7607
* [ENHANCEMENT] UI: Add duration, labels, annotations to alerts page in the React UI. #7605
* [ENHANCEMENT] UI: Add duration on the React UI rules page, hide annotation and labels if empty. #7606
* [BUGFIX] API: Deduplicate series in /api/v1/series. #7862
* [BUGFIX] PromQL: Drop metric name in bool comparison between two instant vectors. #7819
* [BUGFIX] PromQL: Exit with an error when time parameters can't be parsed. #7505
* [BUGFIX] Remote read: Re-add accidentally removed tracing for remote-read requests. #7916
* [BUGFIX] Rules: Detect extra fields in rule files. #7767
* [BUGFIX] Rules: Disallow overwriting the metric name in the `labels` section of recording rules. #7787
* [BUGFIX] Rules: Keep evaluation timestamp across reloads. #7775
* [BUGFIX] Scrape: Do not stop scrapes in progress during reload. #7752
* [BUGFIX] TSDB: Fix `chunks.HeadReadWriter: maxt of the files are not set` error. #7856
* [BUGFIX] TSDB: Delete blocks atomically to prevent corruption when there is a panic/crash during deletion. #7772
* [BUGFIX] Triton SD: Fix a panic when triton_sd_config is nil. #7671
* [BUGFIX] UI: Fix react UI bug with series going on and off. #7804
* [BUGFIX] UI: Fix styling bug for target labels with special names in React UI. #7902
* [BUGFIX] Web: Stop CMUX and GRPC servers even with stale connections, preventing the server to stop on SIGTERM. #7810

## 2.20.1 / 2020-08-05

* [BUGFIX] SD: Reduce the Consul watch timeout to 2m and adjust the request timeout accordingly. #7724

## 2.20.0 / 2020-07-22

This release changes WAL compression from opt-in to default. WAL compression will prevent a downgrade to v2.10 or earlier without deleting the WAL. Disable WAL compression explicitly by setting the command line flag `--no-storage.tsdb.wal-compression` if you require downgrading to v2.10 or earlier.

* [CHANGE] promtool: Changed rule numbering from 0-based to 1-based when reporting rule errors. #7495
* [CHANGE] Remote read: Added `prometheus_remote_storage_read_queries_total` counter and `prometheus_remote_storage_read_request_duration_seconds` histogram, removed `prometheus_remote_storage_remote_read_queries_total` counter.
* [CHANGE] Remote write: Added buckets for longer durations to `prometheus_remote_storage_sent_batch_duration_seconds` histogram.
* [CHANGE] TSDB: WAL compression is enabled by default. #7410
* [FEATURE] PromQL: Added `group()` aggregator. #7480
* [FEATURE] SD: Added Docker Swarm SD. #7420
* [FEATURE] SD: Added DigitalOcean SD. #7407
* [FEATURE] SD: Added Openstack config option to query alternative endpoints. #7494
* [ENHANCEMENT] Configuration: Exit early on invalid config file and signal it with exit code 2. #7399
* [ENHANCEMENT] PromQL: `without` is now a valid metric identifier. #7533
* [ENHANCEMENT] PromQL: Optimized regex label matching for literals within the pattern or as prefix/suffix. #7453 #7503
* [ENHANCEMENT] promtool: Added time range parameters for labels API in promtool. #7463
* [ENHANCEMENT] Remote write: Include samples waiting in channel in pending samples metric. Log number of dropped samples on hard shutdown. #7335
* [ENHANCEMENT] Scrape: Ingest synthetic scrape report metrics atomically with the corresponding scraped metrics. #7562
* [ENHANCEMENT] SD: Reduce timeouts for Openstack SD. #7507
* [ENHANCEMENT] SD: Use 10m timeout for Consul watches. #7423
* [ENHANCEMENT] SD: Added AMI meta label for EC2 SD. #7386
* [ENHANCEMENT] TSDB: Increment WAL corruption metric also on WAL corruption during checkpointing. #7491
* [ENHANCEMENT] TSDB: Improved query performance for high-cardinality labels. #7448
* [ENHANCEMENT] UI: Display dates as well as timestamps in status page. #7544
* [ENHANCEMENT] UI: Improved scrolling when following hash-fragment links. #7456
* [ENHANCEMENT] UI: React UI renders numbers in alerts in a more human-readable way. #7426
* [BUGFIX] API: Fixed error status code in the query API. #7435
* [BUGFIX] PromQL: Fixed `avg` and `avg_over_time` for NaN, Inf, and float64 overflows. #7346
* [BUGFIX] PromQL: Fixed off-by-one error in `histogram_quantile`. #7393
* [BUGFIX] promtool: Support extended durations in rules unit tests. #6297
* [BUGFIX] Scrape: Fix undercounting for `scrape_samples_post_metric_relabeling` in case of errors. #7342
* [BUGFIX] TSDB: Don't panic on WAL corruptions. #7550
* [BUGFIX] TSDB: Avoid leaving behind empty files in `chunks_head`, causing startup failures. #7573
* [BUGFIX] TSDB: Fixed race between compact (gc, populate) and head append causing unknown symbol error. #7560
* [BUGFIX] TSDB: Fixed unknown symbol error during head compaction. #7526
* [BUGFIX] TSDB: Fixed panic during TSDB metric registration. #7501
* [BUGFIX] TSDB: Fixed `--limit` command line flag in `tsdb` tool. #7430

## 2.19.3 / 2020-07-24

* [BUGFIX] TSDB: Don't panic on WAL corruptions. #7550
* [BUGFIX] TSDB: Avoid leaving behind empty files in chunks_head, causing startup failures. #7573

## 2.19.2 / 2020-06-26

* [BUGFIX] Remote Write: Fix panic when reloading config with modified queue parameters. #7452

## 2.19.1 / 2020-06-18

* [BUGFIX] TSDB: Fix m-map file truncation leading to unsequential files. #7414

## 2.19.0 / 2020-06-09

* [FEATURE] TSDB: Memory-map full chunks of Head (in-memory) block from disk. This reduces memory footprint and makes restarts faster. #6679
* [ENHANCEMENT] Discovery: Added discovery support for Triton global zones. #7250
* [ENHANCEMENT] Increased alert resend delay to be more tolerant towards failures. #7228
* [ENHANCEMENT] Remote Read: Added `prometheus_remote_storage_remote_read_queries_total` counter to count total number of remote read queries. #7328
* [ENHANCEMEMT] Added time range parameters for label names and label values API. #7288
* [ENHANCEMENT] TSDB: Reduced contention in isolation for high load. #7332
* [BUGFIX] PromQL: Eliminated collision while checking for duplicate labels. #7058
* [BUGFIX] React UI: Don't null out data when clicking on the current tab. #7243
* [BUGFIX] PromQL: Correctly track number of samples for a query. #7307
* [BUGFIX] PromQL: Return NaN when histogram buckets have 0 observations. #7318

## 2.18.2 / 2020-06-09

* [BUGFIX] TSDB: Fix incorrect query results when using Prometheus with remote reads configured #7361

## 2.18.1 / 2020-05-07

* [BUGFIX] TSDB: Fixed snapshot API. #7217

## 2.18.0 / 2020-05-05

* [CHANGE] Federation: Only use local TSDB for federation (ignore remote read). #7096
* [CHANGE] Rules: `rule_evaluations_total` and `rule_evaluation_failures_total` have a `rule_group` label now. #7094
* [FEATURE] Tracing: Added experimental Jaeger support #7148
* [ENHANCEMENT] TSDB: Significantly reduce WAL size kept around after a block cut. #7098
* [ENHANCEMENT] Discovery: Add `architecture` meta label for EC2. #7000
* [BUGFIX] UI: Fixed wrong MinTime reported by /status. #7182
* [BUGFIX] React UI: Fixed multiselect legend on OSX. #6880
* [BUGFIX] Remote Write: Fixed blocked resharding edge case. #7122
* [BUGFIX] Remote Write: Fixed remote write not updating on relabel configs change. #7073

## 2.17.2 / 2020-04-20

* [BUGFIX] Federation: Register federation metrics #7081
* [BUGFIX] PromQL: Fix panic in parser error handling #7132
* [BUGFIX] Rules: Fix reloads hanging when deleting a rule group that is being evaluated #7138
* [BUGFIX] TSDB: Fix a memory leak when prometheus starts with an empty TSDB WAL #7135
* [BUGFIX] TSDB: Make isolation more robust to panics in web handlers #7129 #7136

## 2.17.1 / 2020-03-26

* [BUGFIX] TSDB: Fix query performance regression that increased memory and CPU usage #7051

## 2.17.0 / 2020-03-24

This release implements isolation in TSDB. API queries and recording rules are
guaranteed to only see full scrapes and full recording rules. This comes with a
certain overhead in resource usage. Depending on the situation, there might be
some increase in memory usage, CPU usage, or query latency.

* [FEATURE] TSDB: Support isolation #6841
* [ENHANCEMENT] PromQL: Allow more keywords as metric names #6933
* [ENHANCEMENT] React UI: Add normalization of localhost URLs in targets page #6794
* [ENHANCEMENT] Remote read: Read from remote storage concurrently #6770
* [ENHANCEMENT] Rules: Mark deleted rule series as stale after a reload #6745
* [ENHANCEMENT] Scrape: Log scrape append failures as debug rather than warn #6852
* [ENHANCEMENT] TSDB: Improve query performance for queries that partially hit the head #6676
* [ENHANCEMENT] Consul SD: Expose service health as meta label #5313
* [ENHANCEMENT] EC2 SD: Expose EC2 instance lifecycle as meta label #6914
* [ENHANCEMENT] Kubernetes SD: Expose service type as meta label for K8s service role #6684
* [ENHANCEMENT] Kubernetes SD: Expose label_selector and field_selector #6807
* [ENHANCEMENT] Openstack SD: Expose hypervisor id as meta label #6962
* [BUGFIX] PromQL: Do not escape HTML-like chars in query log #6834 #6795
* [BUGFIX] React UI: Fix data table matrix values #6896
* [BUGFIX] React UI: Fix new targets page not loading when using non-ASCII characters #6892
* [BUGFIX] Remote read: Fix duplication of metrics read from remote storage with external labels #6967 #7018
* [BUGFIX] Remote write: Register WAL watcher and live reader metrics for all remotes, not just the first one #6998
* [BUGFIX] Scrape: Prevent removal of metric names upon relabeling #6891
* [BUGFIX] Scrape: Fix 'superfluous response.WriteHeader call' errors when scrape fails under some circonstances #6986
* [BUGFIX] Scrape: Fix crash when reloads are separated by two scrape intervals #7011

## 2.16.0 / 2020-02-13

* [FEATURE] React UI: Support local timezone on /graph #6692
* [FEATURE] PromQL: add absent_over_time query function #6490
* [FEATURE] Adding optional logging of queries to their own file #6520
* [ENHANCEMENT] React UI: Add support for rules page and "Xs ago" duration displays #6503
* [ENHANCEMENT] React UI: alerts page, replace filtering togglers tabs with checkboxes #6543
* [ENHANCEMENT] TSDB: Export metric for WAL write errors #6647
* [ENHANCEMENT] TSDB: Improve query performance for queries that only touch the most recent 2h of data. #6651
* [ENHANCEMENT] PromQL: Refactoring in parser errors to improve error messages #6634
* [ENHANCEMENT] PromQL: Support trailing commas in grouping opts #6480
* [ENHANCEMENT] Scrape: Reduce memory usage on reloads by reusing scrape cache #6670
* [ENHANCEMENT] Scrape: Add metrics to track bytes and entries in the metadata cache #6675
* [ENHANCEMENT] promtool: Add support for line-column numbers for invalid rules output #6533
* [ENHANCEMENT] Avoid restarting rule groups when it is unnecessary #6450
* [BUGFIX] React UI: Send cookies on fetch() on older browsers #6553
* [BUGFIX] React UI: adopt grafana flot fix for stacked graphs #6603
* [BUFGIX] React UI: broken graph page browser history so that back button works as expected #6659
* [BUGFIX] TSDB: ensure compactionsSkipped metric is registered, and log proper error if one is returned from head.Init #6616
* [BUGFIX] TSDB: return an error on ingesting series with duplicate labels #6664
* [BUGFIX] PromQL: Fix unary operator precedence #6579
* [BUGFIX] PromQL: Respect query.timeout even when we reach query.max-concurrency #6712
* [BUGFIX] PromQL: Fix string and parentheses handling in engine, which affected React UI #6612
* [BUGFIX] PromQL: Remove output labels returned by absent() if they are produced by multiple identical label matchers #6493
* [BUGFIX] Scrape: Validate that OpenMetrics input ends with `# EOF` #6505
* [BUGFIX] Remote read: return the correct error if configs can't be marshal'd to JSON #6622
* [BUGFIX] Remote write: Make remote client `Store` use passed context, which can affect shutdown timing #6673
* [BUGFIX] Remote write: Improve sharding calculation in cases where we would always be consistently behind by tracking pendingSamples #6511
* [BUGFIX] Ensure prometheus_rule_group metrics are deleted when a rule group is removed #6693

## 2.15.2 / 2020-01-06

* [BUGFIX] TSDB: Fixed support for TSDB blocks built with Prometheus before 2.1.0. #6564
* [BUGFIX] TSDB: Fixed block compaction issues on Windows. #6547

## 2.15.1 / 2019-12-25

* [BUGFIX] TSDB: Fixed race on concurrent queries against same data. #6512

## 2.15.0 / 2019-12-23

* [CHANGE] Discovery: Removed `prometheus_sd_kubernetes_cache_*` metrics. Additionally `prometheus_sd_kubernetes_workqueue_latency_seconds` and `prometheus_sd_kubernetes_workqueue_work_duration_seconds` metrics now show correct values in seconds. #6393
* [CHANGE] Remote write: Changed `query` label on `prometheus_remote_storage_*` metrics to `remote_name` and `url`. #6043
* [FEATURE] API: Added new endpoint for exposing per metric metadata `/metadata`. #6420 #6442
* [ENHANCEMENT] TSDB: Significantly reduced memory footprint of loaded TSDB blocks. #6418 #6461
* [ENHANCEMENT] TSDB: Significantly optimized what we buffer during compaction which should result in lower memory footprint during compaction. #6422 #6452 #6468 #6475
* [ENHANCEMENT] TSDB: Improve replay latency. #6230
* [ENHANCEMENT] TSDB: WAL size is now used for size based retention calculation. #5886
* [ENHANCEMENT] Remote read: Added query grouping and range hints to the remote read request #6401
* [ENHANCEMENT] Remote write: Added `prometheus_remote_storage_sent_bytes_total` counter per queue. #6344
* [ENHANCEMENT] promql: Improved PromQL parser performance. #6356
* [ENHANCEMENT] React UI: Implemented missing pages like `/targets` #6276, TSDB status page #6281 #6267 and many other fixes and performance improvements.
* [ENHANCEMENT] promql: Prometheus now accepts spaces between time range and square bracket. e.g `[ 5m]` #6065
* [BUGFIX] Config: Fixed alertmanager configuration to not miss targets when configurations are similar. #6455
* [BUGFIX] Remote write: Value of `prometheus_remote_storage_shards_desired` gauge shows raw value of desired shards and it's updated correctly. #6378
* [BUGFIX] Rules: Prometheus now fails the evaluation of rules and alerts where metric results collide with labels specified in `labels` field. #6469
* [BUGFIX] API: Targets Metadata API `/targets/metadata` now accepts empty `match_targets` parameter as in the spec. #6303

## 2.14.0 / 2019-11-11

* [SECURITY/BUGFIX] UI: Ensure warnings from the API are escaped. #6279
* [FEATURE] API: `/api/v1/status/runtimeinfo` and `/api/v1/status/buildinfo` endpoints added for use by the React UI. #6243
* [FEATURE] React UI: implement the new experimental React based UI. #5694 and many more
  * Can be found by under `/new`.
  * Not all pages are implemented yet.
* [FEATURE] Status: Cardinality statistics added to the Runtime & Build Information page. #6125
* [ENHANCEMENT/BUGFIX] Remote write: fix delays in remote write after a compaction. #6021
* [ENHANCEMENT] UI: Alerts can be filtered by state. #5758
* [BUGFIX] API: lifecycle endpoints return 403 when not enabled. #6057
* [BUGFIX] Build: Fix Solaris build. #6149
* [BUGFIX] Promtool: Remove false duplicate rule warnings when checking rule files with alerts. #6270
* [BUGFIX] Remote write: restore use of deduplicating logger in remote write. #6113
* [BUGFIX] Remote write: do not reshard when unable to send samples. #6111
* [BUGFIX] Service discovery: errors are no longer logged on context cancellation. #6116, #6133
* [BUGFIX] UI: handle null response from API properly. #6071

## 2.13.1 / 2019-10-16

* [BUGFIX] Fix panic in ARM builds of Prometheus. #6110
* [BUGFIX] promql: fix potential panic in the query logger. #6094
* [BUGFIX] Multiple errors of http: superfluous response.WriteHeader call in the logs. #6145

## 2.13.0 / 2019-10-04

* [SECURITY/BUGFIX] UI: Fix a Stored DOM XSS vulnerability with query history [CVE-2019-10215](http://cve.mitre.org/cgi-bin/cvename.cgi?name=CVE-2019-10215). #6098
* [CHANGE] Metrics: renamed prometheus_sd_configs_failed_total to prometheus_sd_failed_configs and changed to Gauge #5254
* [ENHANCEMENT] Include the tsdb tool in builds. #6089
* [ENHANCEMENT] Service discovery: add new node address types for kubernetes. #5902
* [ENHANCEMENT] UI: show warnings if query have returned some warnings. #5964
* [ENHANCEMENT] Remote write: reduce memory usage of the series cache. #5849
* [ENHANCEMENT] Remote read: use remote read streaming to reduce memory usage. #5703
* [ENHANCEMENT] Metrics: added metrics for remote write max/min/desired shards to queue manager. #5787
* [ENHANCEMENT] Promtool: show the warnings during label query. #5924
* [ENHANCEMENT] Promtool: improve error messages when parsing bad rules. #5965
* [ENHANCEMENT] Promtool: more promlint rules. #5515
* [BUGFIX] Promtool: fix recording inconsistency due to duplicate labels. #6026
* [BUGFIX] UI: fixes service-discovery view when accessed from unhealthy targets. #5915
* [BUGFIX] Metrics format: OpenMetrics parser crashes on short input. #5939
* [BUGFIX] UI: avoid truncated Y-axis values. #6014

## 2.12.0 / 2019-08-17

* [FEATURE] Track currently active PromQL queries in a log file. #5794
* [FEATURE] Enable and provide binaries for `mips64` / `mips64le` architectures. #5792
* [ENHANCEMENT] Improve responsiveness of targets web UI and API endpoint. #5740
* [ENHANCEMENT] Improve remote write desired shards calculation. #5763
* [ENHANCEMENT] Flush TSDB pages more precisely. tsdb#660
* [ENHANCEMENT] Add `prometheus_tsdb_retention_limit_bytes` metric. tsdb#667
* [ENHANCEMENT] Add logging during TSDB WAL replay on startup. tsdb#662
* [ENHANCEMENT] Improve TSDB memory usage. tsdb#653, tsdb#643, tsdb#654, tsdb#642, tsdb#627
* [BUGFIX] Check for duplicate label names in remote read. #5829
* [BUGFIX] Mark deleted rules' series as stale on next evaluation. #5759
* [BUGFIX] Fix JavaScript error when showing warning about out-of-sync server time. #5833
* [BUGFIX] Fix `promtool test rules` panic when providing empty `exp_labels`. #5774
* [BUGFIX] Only check last directory when discovering checkpoint number. #5756
* [BUGFIX] Fix error propagation in WAL watcher helper functions. #5741
* [BUGFIX] Correctly handle empty labels from alert templates. #5845

## 2.11.2 / 2019-08-14

* [BUGFIX/SECURITY] Fix a Stored DOM XSS vulnerability with query history. #5888

## 2.11.1 / 2019-07-10

* [BUGFIX] Fix potential panic when prometheus is watching multiple zookeeper paths. #5749

## 2.11.0 / 2019-07-09

* [CHANGE] Remove `max_retries` from queue_config (it has been unused since rewriting remote-write to utilize the write-ahead-log). #5649
* [CHANGE] The meta file `BlockStats` no longer holds size information. This is now dynamically calculated and kept in memory. It also includes the meta file size which was not included before. tsdb#637
* [CHANGE] Renamed metric from `prometheus_tsdb_wal_reader_corruption_errors` to `prometheus_tsdb_wal_reader_corruption_errors_total`. tsdb#622
* [FEATURE] Add option to use Alertmanager API v2. #5482
* [FEATURE] Added `humanizePercentage` function for templates. #5670
* [FEATURE] Include InitContainers in Kubernetes Service Discovery. #5598
* [FEATURE] Provide option to compress WAL records using Snappy. [#609](https://github.com/prometheus/tsdb/pull/609)
* [ENHANCEMENT] Create new clean segment when starting the WAL. tsdb#608
* [ENHANCEMENT] Reduce allocations in PromQL aggregations. #5641
* [ENHANCEMENT] Add storage warnings to LabelValues and LabelNames API results. #5673
* [ENHANCEMENT] Add `prometheus_http_requests_total` metric. #5640
* [ENHANCEMENT] Enable openbsd/arm build. #5696
* [ENHANCEMENT] Remote-write allocation improvements. #5614
* [ENHANCEMENT] Query performance improvement: Efficient iteration and search in HashForLabels and HashWithoutLabels. #5707
* [ENHANCEMENT] Allow injection of arbitrary headers in promtool. #4389
* [ENHANCEMENT] Allow passing `external_labels` in alert unit tests groups. #5608
* [ENHANCEMENT] Allows globs for rules when unit testing. #5595
* [ENHANCEMENT] Improved postings intersection matching. tsdb#616
* [ENHANCEMENT] Reduced disk usage for WAL for small setups. tsdb#605
* [ENHANCEMENT] Optimize queries using regexp for set lookups. tsdb#602
* [BUGFIX] resolve race condition in maxGauge. #5647
* [BUGFIX] Fix ZooKeeper connection leak. #5675
* [BUGFIX] Improved atomicity of .tmp block replacement during compaction for usual case. tsdb#636
* [BUGFIX] Fix "unknown series references" after clean shutdown. tsdb#623
* [BUGFIX] Re-calculate block size when calling `block.Delete`. tsdb#637
* [BUGFIX] Fix unsafe snapshots with head block. tsdb#641
* [BUGFIX] `prometheus_tsdb_compactions_failed_total` is now incremented on any compaction failure. tsdb#613

## 2.10.0 / 2019-05-25

* [CHANGE/BUGFIX] API: Encode alert values as string to correctly represent Inf/NaN. #5582
* [FEATURE] Template expansion: Make external labels available as `$externalLabels` in alert and console template expansion. #5463
* [FEATURE] TSDB: Add `prometheus_tsdb_wal_segment_current` metric for the WAL segment index that TSDB is currently writing to. tsdb#601
* [FEATURE] Scrape: Add `scrape_series_added` per-scrape metric. #5546
* [ENHANCEMENT] Discovery/kubernetes: Add labels `__meta_kubernetes_endpoint_node_name` and `__meta_kubernetes_endpoint_hostname`. #5571
* [ENHANCEMENT] Discovery/azure: Add label `__meta_azure_machine_public_ip`. #5475
* [ENHANCEMENT] TSDB: Simplify mergedPostings.Seek, resulting in better performance if there are many posting lists. tsdb#595
* [ENHANCEMENT] Log filesystem type on startup. #5558
* [ENHANCEMENT] Cmd/promtool: Use POST requests for Query and QueryRange. client_golang#557
* [ENHANCEMENT] Web: Sort alerts by group name. #5448
* [ENHANCEMENT] Console templates: Add convenience variables `$rawParams`, `$params`, `$path`. #5463
* [BUGFIX] TSDB: Don't panic when running out of disk space and recover nicely from the condition. tsdb#582
* [BUGFIX] TSDB: Correctly handle empty labels. tsdb#594
* [BUGFIX] TSDB: Don't crash on an unknown tombstone reference. tsdb#604
* [BUGFIX] Storage/remote: Remove queue-manager specific metrics if queue no longer exists. #5445 #5485 #5555
* [BUGFIX] PromQL: Correctly display `{__name__="a"}`. #5552
* [BUGFIX] Discovery/kubernetes: Use `service` rather than `ingress` as the name for the service workqueue. #5520
* [BUGFIX] Discovery/azure: Don't panic on a VM with a public IP. #5587
* [BUGFIX] Discovery/triton: Always read HTTP body to completion. #5596
* [BUGFIX] Web: Fixed Content-Type for js and css instead of using `/etc/mime.types`. #5551

## 2.9.2 / 2019-04-24

* [BUGFIX] Make sure subquery range is taken into account for selection #5467
* [BUGFIX] Exhaust every request body before closing it #5166
* [BUGFIX] Cmd/promtool: return errors from rule evaluations #5483
* [BUGFIX] Remote Storage: string interner should not panic in release #5487
* [BUGFIX] Fix memory allocation regression in mergedPostings.Seek tsdb#586

## 2.9.1 / 2019-04-16

* [BUGFIX] Discovery/kubernetes: fix missing label sanitization #5462
* [BUGFIX] Remote_write: Prevent reshard concurrent with calling stop #5460

## 2.9.0 / 2019-04-15

This releases uses Go 1.12, which includes a change in how memory is released
to Linux. This will cause RSS to be reported as higher, however this is harmless
and the memory is available to the kernel when it needs it.

* [CHANGE/ENHANCEMENT] Update Consul to support catalog.ServiceMultipleTags. #5151
* [FEATURE] Add honor_timestamps scrape option. #5304
* [ENHANCEMENT] Discovery/kubernetes: add present labels for labels/annotations. #5443
* [ENHANCEMENT] OpenStack SD: Add ProjectID and UserID meta labels. #5431
* [ENHANCEMENT] Add GODEBUG and retention to the runtime page. #5324 #5322
* [ENHANCEMENT] Add support for POSTing to /series endpoint. #5422
* [ENHANCEMENT] Support PUT methods for Lifecycle and Admin APIs. #5376
* [ENHANCEMENT] Scrape: Add global jitter for HA server. #5181
* [ENHANCEMENT] Check for cancellation on every step of a range evaluation. #5131
* [ENHANCEMENT] String interning for labels & values in the remote_write path. #5316
* [ENHANCEMENT] Don't lose the scrape cache on a failed scrape. #5414
* [ENHANCEMENT] Reload cert files from disk automatically. common#173
* [ENHANCEMENT] Use fixed length millisecond timestamp format for logs. common#172
* [ENHANCEMENT] Performance improvements for postings. tsdb#509 tsdb#572
* [BUGFIX] Remote Write: fix checkpoint reading. #5429
* [BUGFIX] Check if label value is valid when unmarshaling external labels from YAML. #5316
* [BUGFIX] Promparse: sort all labels when parsing. #5372
* [BUGFIX] Reload rules: copy state on both name and labels. #5368
* [BUGFIX] Exponentiation operator to drop metric name in result of operation. #5329
* [BUGFIX] Config: resolve more file paths. #5284
* [BUGFIX] Promtool: resolve relative paths in alert test files. #5336
* [BUGFIX] Set TLSHandshakeTimeout in HTTP transport. common#179
* [BUGFIX] Use fsync to be more resilient to machine crashes. tsdb#573 tsdb#578
* [BUGFIX] Keep series that are still in WAL in checkpoints. tsdb#577
* [BUGFIX] Fix output sample values for scalar-to-vector comparison operations. #5454

## 2.8.1 / 2019-03-28

* [BUGFIX] Display the job labels in `/targets` which was removed accidentally. #5406

## 2.8.0 / 2019-03-12

This release uses Write-Ahead Logging (WAL) for the remote_write API. This currently causes a slight increase in memory usage, which will be addressed in future releases.

* [CHANGE] Default time retention is used only when no size based retention is specified. These are flags where time retention is specified by the flag `--storage.tsdb.retention` and size retention by `--storage.tsdb.retention.size`. #5216
* [CHANGE] `prometheus_tsdb_storage_blocks_bytes_total` is now `prometheus_tsdb_storage_blocks_bytes`. prometheus/tsdb#506
* [FEATURE] [EXPERIMENTAL] Time overlapping blocks are now allowed; vertical compaction and vertical query merge. It is an optional feature which is controlled by the `--storage.tsdb.allow-overlapping-blocks` flag, disabled by default. prometheus/tsdb#370
* [ENHANCEMENT] Use the WAL for remote_write API. #4588
* [ENHANCEMENT] Query performance improvements. prometheus/tsdb#531
* [ENHANCEMENT] UI enhancements with upgrade to Bootstrap 4. #5226
* [ENHANCEMENT] Reduce time that Alertmanagers are in flux when reloaded. #5126
* [ENHANCEMENT] Limit number of metrics displayed on UI to 10000. #5139
* [ENHANCEMENT] (1) Remember All/Unhealthy choice on target-overview when reloading page. (2) Resize text-input area on Graph page on mouseclick. #5201
* [ENHANCEMENT] In `histogram_quantile` merge buckets with equivalent le values. #5158.
* [ENHANCEMENT] Show list of offending labels in the error message in many-to-many scenarios. #5189
* [ENHANCEMENT] Show `Storage Retention` criteria in effect on `/status` page. #5322
* [BUGFIX] Fix sorting of rule groups. #5260
* [BUGFIX] Fix support for password_file and bearer_token_file in Kubernetes SD. #5211
* [BUGFIX] Scrape: catch errors when creating HTTP clients #5182. Adds new metrics:
  * `prometheus_target_scrape_pools_total`
  * `prometheus_target_scrape_pools_failed_total`
  * `prometheus_target_scrape_pool_reloads_total`
  * `prometheus_target_scrape_pool_reloads_failed_total`
* [BUGFIX] Fix panic when aggregator param is not a literal. #5290

## 2.7.2 / 2019-03-02

* [BUGFIX] `prometheus_rule_group_last_evaluation_timestamp_seconds` is now a unix timestamp. #5186

## 2.7.1 / 2019-01-31

This release has a fix for a Stored DOM XSS vulnerability that can be triggered when using the query history functionality. Thanks to Dor Tumarkin from Checkmarx for reporting it.

* [BUGFIX/SECURITY] Fix a Stored DOM XSS vulnerability with query history. #5163
* [BUGFIX] `prometheus_rule_group_last_duration_seconds` now reports seconds instead of nanoseconds. #5153
* [BUGFIX] Make sure the targets are consistently sorted in the targets page. #5161

## 2.7.0 / 2019-01-28

We're rolling back the Dockerfile changes introduced in 2.6.0. If you made changes to your docker deployment in 2.6.0, you will need to roll them back. This release also adds experimental support for disk size based retention. To accommodate that we are deprecating the flag `storage.tsdb.retention` in favour of `storage.tsdb.retention.time`. We print a warning if the flag is in use, but it will function without breaking until Prometheus 3.0.

* [CHANGE] Rollback Dockerfile to version at 2.5.0. Rollback of the breaking change introduced in 2.6.0. #5122
* [FEATURE] Add subqueries to PromQL. #4831
* [FEATURE] [EXPERIMENTAL] Add support for disk size based retention. Note that we don't consider the WAL size which could be significant and the time based retention policy also applies. #5109 prometheus/tsdb#343
* [FEATURE] Add CORS origin flag. #5011
* [ENHANCEMENT] Consul SD: Add tagged address to the discovery metadata. #5001
* [ENHANCEMENT] Kubernetes SD: Add service external IP and external name to the discovery metadata. #4940
* [ENHANCEMENT] Azure SD: Add support for Managed Identity authentication. #4590
* [ENHANCEMENT] Azure SD: Add tenant and subscription IDs to the discovery metadata. #4969
* [ENHANCEMENT] OpenStack SD: Add support for application credentials based authentication. #4968
* [ENHANCEMENT] Add metric for number of rule groups loaded. #5090
* [BUGFIX] Avoid duplicate tests for alert unit tests. #4964
* [BUGFIX] Don't depend on given order when comparing samples in alert unit testing. #5049
* [BUGFIX] Make sure the retention period doesn't overflow. #5112
* [BUGFIX] Make sure the blocks don't get very large. #5112
* [BUGFIX] Don't generate blocks with no samples. prometheus/tsdb#374
* [BUGFIX] Reintroduce metric for WAL corruptions. prometheus/tsdb#473

## 2.6.1 / 2019-01-15

* [BUGFIX] Azure SD: Fix discovery getting stuck sometimes. #5088
* [BUGFIX] Marathon SD: Use `Tasks.Ports` when `RequirePorts` is `false`. #5026
* [BUGFIX] Promtool: Fix "out-of-order sample" errors when testing rules. #5069

## 2.6.0 / 2018-12-17

* [CHANGE] Remove default flags from the container's entrypoint, run Prometheus from `/etc/prometheus` and symlink the storage directory to `/etc/prometheus/data`. #4976
* [CHANGE] Promtool: Remove the `update` command. #3839
* [FEATURE] Add JSON log format via the `--log.format` flag. #4876
* [FEATURE] API: Add /api/v1/labels endpoint to get all label names. #4835
* [FEATURE] Web: Allow setting the page's title via the `--web.ui-title` flag. #4841
* [ENHANCEMENT] Add `prometheus_tsdb_lowest_timestamp_seconds`, `prometheus_tsdb_head_min_time_seconds` and `prometheus_tsdb_head_max_time_seconds` metrics. #4888
* [ENHANCEMENT] Add `rule_group_last_evaluation_timestamp_seconds` metric. #4852
* [ENHANCEMENT] Add `prometheus_template_text_expansion_failures_total` and `prometheus_template_text_expansions_total` metrics. #4747
* [ENHANCEMENT] Set consistent User-Agent header in outgoing requests. #4891
* [ENHANCEMENT] Azure SD: Error out at load time when authentication parameters are missing. #4907
* [ENHANCEMENT] EC2 SD: Add the machine's private DNS name to the discovery metadata. #4693
* [ENHANCEMENT] EC2 SD: Add the operating system's platform to the discovery metadata. #4663
* [ENHANCEMENT] Kubernetes SD: Add the pod's phase to the discovery metadata. #4824
* [ENHANCEMENT] Kubernetes SD: Log Kubernetes messages. #4931
* [ENHANCEMENT] Promtool: Collect CPU and trace profiles. #4897
* [ENHANCEMENT] Promtool: Support writing output as JSON. #4848
* [ENHANCEMENT] Remote Read: Return available data if remote read fails partially. #4832
* [ENHANCEMENT] Remote Write: Improve queue performance. #4772
* [ENHANCEMENT] Remote Write: Add min_shards parameter to set the minimum number of shards. #4924
* [ENHANCEMENT] TSDB: Improve WAL reading. #4953
* [ENHANCEMENT] TSDB: Memory improvements. #4953
* [ENHANCEMENT] Web: Log stack traces on panic. #4221
* [ENHANCEMENT] Web UI: Add copy to clipboard button for configuration. #4410
* [ENHANCEMENT] Web UI: Support console queries at specific times. #4764
* [ENHANCEMENT] Web UI: group targets by job then instance. #4898 #4806
* [BUGFIX] Deduplicate handler labels for HTTP metrics. #4732
* [BUGFIX] Fix leaked queriers causing shutdowns to hang. #4922
* [BUGFIX] Fix configuration loading panics on nil pointer slice elements. #4942
* [BUGFIX] API: Correctly skip mismatching targets on /api/v1/targets/metadata. #4905
* [BUGFIX] API: Better rounding for incoming query timestamps. #4941
* [BUGFIX] Azure SD: Fix panic. #4867
* [BUGFIX] Console templates: Fix hover when the metric has a null value. #4906
* [BUGFIX] Discovery: Remove all targets when the scrape configuration gets empty. #4819
* [BUGFIX] Marathon SD: Fix leaked connections. #4915
* [BUGFIX] Marathon SD: Use 'hostPort' member of portMapping to construct target endpoints. #4887
* [BUGFIX] PromQL: Fix a goroutine leak in the lexer/parser. #4858
* [BUGFIX] Scrape: Pass through content-type for non-compressed output. #4912
* [BUGFIX] Scrape: Fix deadlock in the scrape's manager. #4894
* [BUGFIX] Scrape: Scrape targets at fixed intervals even after Prometheus restarts. #4926
* [BUGFIX] TSDB: Support restored snapshots including the head properly. #4953
* [BUGFIX] TSDB: Repair WAL when the last record in a segment is torn. #4953
* [BUGFIX] TSDB: Fix unclosed file readers on Windows systems. #4997
* [BUGFIX] Web: Avoid proxy to connect to the local gRPC server. #4572

## 2.5.0 / 2018-11-06

* [CHANGE] Group targets by scrape config instead of job name. #4806 #4526
* [CHANGE] Marathon SD: Various changes to adapt to Marathon 1.5+. #4499
* [CHANGE] Discovery: Split `prometheus_sd_discovered_targets` metric by scrape and notify (Alertmanager SD) as well as by section in the respective configuration. #4753
* [FEATURE] Add OpenMetrics support for scraping (EXPERIMENTAL). #4700
* [FEATURE] Add unit testing for rules. #4350
* [FEATURE] Make maximum number of samples per query configurable via `--query.max-samples` flag. #4513
* [FEATURE] Make maximum number of concurrent remote reads configurable via `--storage.remote.read-concurrent-limit` flag. #4656
* [ENHANCEMENT] Support s390x platform for Linux. #4605
* [ENHANCEMENT] API: Add `prometheus_api_remote_read_queries` metric tracking currently executed or waiting remote read API requests. #4699
* [ENHANCEMENT] Remote Read: Add `prometheus_remote_storage_remote_read_queries` metric tracking currently in-flight remote read queries. #4677
* [ENHANCEMENT] Remote Read: Reduced memory usage. #4655
* [ENHANCEMENT] Discovery: Add `prometheus_sd_discovered_targets`, `prometheus_sd_received_updates_total`, `prometheus_sd_updates_delayed_total`, and `prometheus_sd_updates_total` metrics for discovery subsystem. #4667
* [ENHANCEMENT] Discovery: Improve performance of previously slow updates of changes of targets. #4526
* [ENHANCEMENT] Kubernetes SD: Add extended metrics. #4458
* [ENHANCEMENT] OpenStack SD: Support discovering instances from all projects. #4682
* [ENHANCEMENT] OpenStack SD: Discover all interfaces. #4649
* [ENHANCEMENT] OpenStack SD: Support `tls_config` for the used HTTP client. #4654
* [ENHANCEMENT] Triton SD: Add ability to filter triton_sd targets by pre-defined groups. #4701
* [ENHANCEMENT] Web UI: Avoid browser spell-checking in expression field. #4728
* [ENHANCEMENT] Web UI: Add scrape duration and last evaluation time in targets and rules pages. #4722
* [ENHANCEMENT] Web UI: Improve rule view by wrapping lines. #4702
* [ENHANCEMENT] Rules: Error out at load time for invalid templates, rather than at evaluation time. #4537
* [ENHANCEMENT] TSDB: Add metrics for WAL operations. #4692
* [BUGFIX] Change max/min over_time to handle NaNs properly. #4386
* [BUGFIX] Check label name for `count_values` PromQL function. #4585
* [BUGFIX] Ensure that vectors and matrices do not contain identical label-sets. #4589

## 2.4.3 / 2018-10-04

* [BUGFIX] Fix panic when using custom EC2 API for SD #4672
* [BUGFIX] Fix panic when Zookeeper SD cannot connect to servers #4669
* [BUGFIX] Make the skip_head an optional parameter for snapshot API #4674

## 2.4.2 / 2018-09-21

The last release didn't have bugfix included due to a vendoring error.

* [BUGFIX] Handle WAL corruptions properly prometheus/tsdb#389
* [BUGFIX] Handle WAL migrations correctly on Windows prometheus/tsdb#392

## 2.4.1 / 2018-09-19

* [ENHANCEMENT] New TSDB metrics prometheus/tsdb#375 prometheus/tsdb#363
* [BUGFIX] Render UI correctly for Windows #4616

## 2.4.0 / 2018-09-11

This release includes multiple bugfixes and features. Further, the WAL implementation has been re-written so the storage is not forward compatible. Prometheus 2.3 storage will work on 2.4 but not vice-versa.

* [CHANGE] Reduce remote write default retries #4279
* [CHANGE] Remove /heap endpoint #4460
* [FEATURE] Persist alert 'for' state across restarts #4061
* [FEATURE] Add API providing per target metric metadata #4183
* [FEATURE] Add API providing recording and alerting rules #4318 #4501
* [ENHANCEMENT] Brand new WAL implementation for TSDB. Forwards incompatible with previous WAL.
* [ENHANCEMENT] Show rule evaluation errors in UI #4457
* [ENHANCEMENT] Throttle resends of alerts to Alertmanager #4538
* [ENHANCEMENT] Send EndsAt along with the alert to Alertmanager #4550
* [ENHANCEMENT] Limit the samples returned by remote read endpoint #4532
* [ENHANCEMENT] Limit the data read in through remote read #4239
* [ENHANCEMENT] Coalesce identical SD configurations #3912
* [ENHANCEMENT] `promtool`: Add new commands for debugging and querying #4247 #4308 #4346 #4454
* [ENHANCEMENT] Update console examples for node_exporter v0.16.0 #4208
* [ENHANCEMENT] Optimize PromQL aggregations #4248
* [ENHANCEMENT] Remote read: Add Offset to hints #4226
* [ENHANCEMENT] `consul_sd`: Add support for ServiceMeta field #4280
* [ENHANCEMENT] `ec2_sd`: Maintain order of subnet_id label #4405
* [ENHANCEMENT] `ec2_sd`: Add support for custom endpoint to support EC2 compliant APIs #4333
* [ENHANCEMENT] `ec2_sd`: Add instance_owner label #4514
* [ENHANCEMENT] `azure_sd`: Add support for VMSS discovery and multiple environments #4202 #4569
* [ENHANCEMENT] `gce_sd`: Add instance_id label #4488
* [ENHANCEMENT] Forbid rule-abiding robots from indexing #4266
* [ENHANCEMENT] Log virtual memory limits on startup #4418
* [BUGFIX] Wait for service discovery to stop before exiting #4508
* [BUGFIX] Render SD configs properly #4338
* [BUGFIX] Only add LookbackDelta to vector selectors #4399
* [BUGFIX] `ec2_sd`: Handle panic-ing nil pointer #4469
* [BUGFIX] `consul_sd`: Stop leaking connections #4443
* [BUGFIX] Use templated labels also to identify alerts #4500
* [BUGFIX] Reduce floating point errors in stddev and related functions #4533
* [BUGFIX] Log errors while encoding responses #4359

## 2.3.2 / 2018-07-12

* [BUGFIX] Fix various tsdb bugs #4369
* [BUGFIX] Reorder startup and shutdown to prevent panics. #4321
* [BUGFIX] Exit with non-zero code on error #4296
* [BUGFIX] discovery/kubernetes/ingress: fix scheme discovery #4329
* [BUGFIX] Fix race in zookeeper sd #4355
* [BUGFIX] Better timeout handling in promql #4291 #4300
* [BUGFIX] Propagate errors when selecting series from the tsdb #4136

## 2.3.1 / 2018-06-19

* [BUGFIX] Avoid infinite loop on duplicate NaN values. #4275
* [BUGFIX] Fix nil pointer deference when using various API endpoints #4282
* [BUGFIX] config: set target group source index during unmarshaling #4245
* [BUGFIX] discovery/file: fix logging #4178
* [BUGFIX] kubernetes_sd: fix namespace filtering #4285
* [BUGFIX] web: restore old path prefix behavior #4273
* [BUGFIX] web: remove security headers added in 2.3.0 #4259

## 2.3.0 / 2018-06-05

* [CHANGE] `marathon_sd`: use `auth_token` and `auth_token_file` for token-based authentication instead of `bearer_token` and `bearer_token_file` respectively.
* [CHANGE] Metric names for HTTP server metrics changed
* [FEATURE] Add query commands to promtool
* [FEATURE] Add security headers to HTTP server responses
* [FEATURE] Pass query hints via remote read API
* [FEATURE] Basic auth passwords can now be configured via file across all configuration
* [ENHANCEMENT] Optimize PromQL and API serialization for memory usage and allocations
* [ENHANCEMENT] Limit number of dropped targets in web UI
* [ENHANCEMENT] Consul and EC2 service discovery allow using server-side filtering for performance improvement
* [ENHANCEMENT] Add advanced filtering configuration to EC2 service discovery
* [ENHANCEMENT] `marathon_sd`: adds support for basic and bearer authentication, plus all other common HTTP client options (TLS config, proxy URL, etc.)
* [ENHANCEMENT] Provide machine type metadata and labels in GCE service discovery
* [ENHANCEMENT] Add pod controller kind and name to Kubernetes service discovery data
* [ENHANCEMENT] Move TSDB to flock-based log file that works with Docker containers
* [BUGFIX] Properly propagate storage errors in PromQL
* [BUGFIX] Fix path prefix for web pages
* [BUGFIX] Fix goroutine leak in Consul service discovery
* [BUGFIX] Fix races in scrape manager
* [BUGFIX] Fix OOM for very large k in PromQL topk() queries
* [BUGFIX] Make remote write more resilient to unavailable receivers
* [BUGFIX] Make remote write shutdown cleanly
* [BUGFIX] Don't leak files on errors in TSDB's tombstone cleanup
* [BUGFIX] Unary minus expressions now removes the metric name from results
* [BUGFIX] Fix bug that lead to wrong amount of samples considered for time range expressions

## 2.2.1 / 2018-03-13

* [BUGFIX] Fix data loss in TSDB on compaction
* [BUGFIX] Correctly stop timer in remote-write path
* [BUGFIX] Fix deadlock triggered by loading targets page
* [BUGFIX] Fix incorrect buffering of samples on range selection queries
* [BUGFIX] Handle large index files on windows properly

## 2.2.0 / 2018-03-08

* [CHANGE] Rename file SD mtime metric.
* [CHANGE] Send target update on empty pod IP in Kubernetes SD.
* [FEATURE] Add API endpoint for flags.
* [FEATURE] Add API endpoint for dropped targets.
* [FEATURE] Display annotations on alerts page.
* [FEATURE] Add option to skip head data when taking snapshots.
* [ENHANCEMENT] Federation performance improvement.
* [ENHANCEMENT] Read bearer token file on every scrape.
* [ENHANCEMENT] Improve typeahead on `/graph` page.
* [ENHANCEMENT] Change rule file formatting.
* [ENHANCEMENT] Set consul server default to `localhost:8500`.
* [ENHANCEMENT] Add dropped Alertmanagers to API info endpoint.
* [ENHANCEMENT] Add OS type meta label to Azure SD.
* [ENHANCEMENT] Validate required fields in SD configuration.
* [BUGFIX] Prevent stack overflow on deep recursion in TSDB.
* [BUGFIX] Correctly read offsets in index files that are greater than 4GB.
* [BUGFIX] Fix scraping behavior for empty labels.
* [BUGFIX] Drop metric name for bool modifier.
* [BUGFIX] Fix races in discovery.
* [BUGFIX] Fix Kubernetes endpoints SD for empty subsets.
* [BUGFIX] Throttle updates from SD providers, which caused increased CPU usage and allocations.
* [BUGFIX] Fix TSDB block reload issue.
* [BUGFIX] Fix PromQL printing of empty `without()`.
* [BUGFIX] Don't reset FiredAt for inactive alerts.
* [BUGFIX] Fix erroneous file version changes and repair existing data.

## 2.1.0 / 2018-01-19

* [FEATURE] New Service Discovery UI showing labels before and after relabelling.
* [FEATURE] New Admin APIs added to v1 to delete, snapshot and remove tombstones.
* [ENHANCEMENT] The graph UI autocomplete now includes your previous queries.
* [ENHANCEMENT] Federation is now much faster for large numbers of series.
* [ENHANCEMENT] Added new metrics to measure rule timings.
* [ENHANCEMENT] Rule evaluation times added to the rules UI.
* [ENHANCEMENT] Added metrics to measure modified time of file SD files.
* [ENHANCEMENT] Kubernetes SD now includes POD UID in discovery metadata.
* [ENHANCEMENT] The Query APIs now return optional stats on query execution times.
* [ENHANCEMENT] The index now no longer has the 4GiB size limit and is also smaller.
* [BUGFIX] Remote read `read_recent` option is now false by default.
* [BUGFIX] Pass the right configuration to each Alertmanager (AM) when using multiple AM configs.
* [BUGFIX] Fix not-matchers not selecting series with labels unset.
* [BUGFIX] tsdb: Fix occasional panic in head block.
* [BUGFIX] tsdb: Close files before deletion to fix retention issues on Windows and NFS.
* [BUGFIX] tsdb: Cleanup and do not retry failing compactions.
* [BUGFIX] tsdb: Close WAL while shutting down.

## 2.0.0 / 2017-11-08

This release includes a completely rewritten storage, huge performance
improvements, but also many backwards incompatible changes. For more
information, read the announcement blog post and migration guide.

<https://prometheus.io/blog/2017/11/08/announcing-prometheus-2-0/>
<https://prometheus.io/docs/prometheus/2.0/migration/>

* [CHANGE] Completely rewritten storage layer, with WAL. This is not backwards compatible with 1.x storage, and many flags have changed/disappeared.
* [CHANGE] New staleness behavior. Series now marked stale after target scrapes no longer return them, and soon after targets disappear from service discovery.
* [CHANGE] Rules files use YAML syntax now. Conversion tool added to promtool.
* [CHANGE] Removed `count_scalar`, `drop_common_labels` functions and `keep_common` modifier from PromQL.
* [CHANGE] Rewritten exposition format parser with much higher performance. The Protobuf exposition format is no longer supported.
* [CHANGE] Example console templates updated for new storage and metrics names. Examples other than node exporter and Prometheus removed.
* [CHANGE] Admin and lifecycle APIs now disabled by default, can be re-enabled via flags
* [CHANGE] Flags switched to using Kingpin, all flags are now --flagname rather than -flagname.
* [FEATURE/CHANGE] Remote read can be configured to not read data which is available locally. This is enabled by default.
* [FEATURE] Rules can be grouped now. Rules within a rule group are executed sequentially.
* [FEATURE] Added experimental GRPC apis
* [FEATURE] Add timestamp() function to PromQL.
* [ENHANCEMENT] Remove remote read from the query path if no remote storage is configured.
* [ENHANCEMENT] Bump Consul HTTP client timeout to not match the Consul SD watch timeout.
* [ENHANCEMENT] Go-conntrack added to provide HTTP connection metrics.
* [BUGFIX] Fix connection leak in Consul SD.

## 1.8.2 / 2017-11-04

* [BUGFIX] EC2 service discovery: Do not crash if tags are empty.

## 1.8.1 / 2017-10-19

* [BUGFIX] Correctly handle external labels on remote read endpoint

## 1.8.0 / 2017-10-06

* [CHANGE] Rule links link to the _Console_ tab rather than the _Graph_ tab to
  not trigger expensive range queries by default.
* [FEATURE] Ability to act as a remote read endpoint for other Prometheus
  servers.
* [FEATURE] K8s SD: Support discovery of ingresses.
* [FEATURE] Consul SD: Support for node metadata.
* [FEATURE] Openstack SD: Support discovery of hypervisors.
* [FEATURE] Expose current Prometheus config via `/status/config`.
* [FEATURE] Allow to collapse jobs on `/targets` page.
* [FEATURE] Add `/-/healthy` and `/-/ready` endpoints.
* [FEATURE] Add color scheme support to console templates.
* [ENHANCEMENT] Remote storage connections use HTTP keep-alive.
* [ENHANCEMENT] Improved logging about remote storage.
* [ENHANCEMENT] Relaxed URL validation.
* [ENHANCEMENT] Openstack SD: Handle instances without IP.
* [ENHANCEMENT] Make remote storage queue manager configurable.
* [ENHANCEMENT] Validate metrics returned from remote read.
* [ENHANCEMENT] EC2 SD: Set a default region.
* [ENHANCEMENT] Changed help link to `https://prometheus.io/docs`.
* [BUGFIX] Fix floating-point precision issue in `deriv` function.
* [BUGFIX] Fix pprof endpoints when -web.route-prefix or -web.external-url is
  used.
* [BUGFIX] Fix handling of `null` target groups in file-based SD.
* [BUGFIX] Set the sample timestamp in date-related PromQL functions.
* [BUGFIX] Apply path prefix to redirect from deprecated graph URL.
* [BUGFIX] Fixed tests on MS Windows.
* [BUGFIX] Check for invalid UTF-8 in label values after relabeling.

## 1.7.2 / 2017-09-26

* [BUGFIX] Correctly remove all targets from DNS service discovery if the
  corresponding DNS query succeeds and returns an empty result.
* [BUGFIX] Correctly parse resolution input in expression browser.
* [BUGFIX] Consistently use UTC in the date picker of the expression browser.
* [BUGFIX] Correctly handle multiple ports in Marathon service discovery.
* [BUGFIX] Fix HTML escaping so that HTML templates compile with Go1.9.
* [BUGFIX] Prevent number of remote write shards from going negative.
* [BUGFIX] In the graphs created by the expression browser, render very large
  and small numbers in a readable way.
* [BUGFIX] Fix a rarely occurring iterator issue in varbit encoded chunks.

## 1.7.1 / 2017-06-12

* [BUGFIX] Fix double prefix redirect.

## 1.7.0 / 2017-06-06

* [CHANGE] Compress remote storage requests and responses with unframed/raw snappy.
* [CHANGE] Properly elide secrets in config.
* [FEATURE] Add OpenStack service discovery.
* [FEATURE] Add ability to limit Kubernetes service discovery to certain namespaces.
* [FEATURE] Add metric for discovered number of Alertmanagers.
* [ENHANCEMENT] Print system information (uname) on start up.
* [ENHANCEMENT] Show gaps in graphs on expression browser.
* [ENHANCEMENT] Promtool linter checks counter naming and more reserved labels.
* [BUGFIX] Fix broken Mesos discovery.
* [BUGFIX] Fix redirect when external URL is set.
* [BUGFIX] Fix mutation of active alert elements by notifier.
* [BUGFIX] Fix HTTP error handling for remote write.
* [BUGFIX] Fix builds for Solaris/Illumos.
* [BUGFIX] Fix overflow checking in global config.
* [BUGFIX] Fix log level reporting issue.
* [BUGFIX] Fix ZooKeeper serverset discovery can become out-of-sync.

## 1.6.3 / 2017-05-18

* [BUGFIX] Fix disappearing Alertmanager targets in Alertmanager discovery.
* [BUGFIX] Fix panic with remote_write on ARMv7.
* [BUGFIX] Fix stacked graphs to adapt min/max values.

## 1.6.2 / 2017-05-11

* [BUGFIX] Fix potential memory leak in Kubernetes service discovery

## 1.6.1 / 2017-04-19

* [BUGFIX] Don't panic if storage has no FPs even after initial wait

## 1.6.0 / 2017-04-14

* [CHANGE] Replaced the remote write implementations for various backends by a
  generic write interface with example adapter implementation for various
  backends. Note that both the previous and the current remote write
  implementations are **experimental**.
* [FEATURE] New flag `-storage.local.target-heap-size` to tell Prometheus about
  the desired heap size. This deprecates the flags
  `-storage.local.memory-chunks` and `-storage.local.max-chunks-to-persist`,
  which are kept for backward compatibility.
* [FEATURE] Add `check-metrics` to `promtool` to lint metric names.
* [FEATURE] Add Joyent Triton discovery.
* [FEATURE] `X-Prometheus-Scrape-Timeout-Seconds` header in HTTP scrape
  requests.
* [FEATURE] Remote read interface, including example for InfluxDB. **Experimental.**
* [FEATURE] Enable Consul SD to connect via TLS.
* [FEATURE] Marathon SD supports multiple ports.
* [FEATURE] Marathon SD supports bearer token for authentication.
* [FEATURE] Custom timeout for queries.
* [FEATURE] Expose `buildQueryUrl` in `graph.js`.
* [FEATURE] Add `rickshawGraph` property to the graph object in console
  templates.
* [FEATURE] New metrics exported by Prometheus itself:
  * Summary `prometheus_engine_query_duration_seconds`
  * Counter `prometheus_evaluator_iterations_missed_total`
  * Counter `prometheus_evaluator_iterations_total`
  * Gauge `prometheus_local_storage_open_head_chunks`
  * Gauge `prometheus_local_storage_target_heap_size`
* [ENHANCEMENT] Reduce shut-down time by interrupting an ongoing checkpoint
  before starting the final checkpoint.
* [ENHANCEMENT] Auto-tweak times between checkpoints to limit time spent in
  checkpointing to 50%.
* [ENHANCEMENT] Improved crash recovery deals better with certain index
  corruptions.
* [ENHANCEMENT] Graphing deals better with constant time series.
* [ENHANCEMENT] Retry remote writes on recoverable errors.
* [ENHANCEMENT] Evict unused chunk descriptors during crash recovery to limit
  memory usage.
* [ENHANCEMENT] Smoother disk usage during series maintenance.
* [ENHANCEMENT] Targets on targets page sorted by instance within a job.
* [ENHANCEMENT] Sort labels in federation.
* [ENHANCEMENT] Set `GOGC=40` by default, which results in much better memory
  utilization at the price of slightly higher CPU usage. If `GOGC` is set by
  the user, it is still honored as usual.
* [ENHANCEMENT] Close head chunks after being idle for the duration of the
  configured staleness delta. This helps to persist and evict head chunk of
  stale series more quickly.
* [ENHANCEMENT] Stricter checking of relabel config.
* [ENHANCEMENT] Cache busters for static web content.
* [ENHANCEMENT] Send Prometheus-specific user-agent header during scrapes.
* [ENHANCEMENT] Improved performance of series retention cut-off.
* [ENHANCEMENT] Mitigate impact of non-atomic sample ingestion on
  `histogram_quantile` by enforcing buckets to be monotonic.
* [ENHANCEMENT] Released binaries built with Go 1.8.1.
* [BUGFIX] Send `instance=""` with federation if `instance` not set.
* [BUGFIX] Update to new `client_golang` to get rid of unwanted quantile
  metrics in summaries.
* [BUGFIX] Introduce several additional guards against data corruption.
* [BUGFIX] Mark storage dirty and increment
  `prometheus_local_storage_persist_errors_total` on all relevant errors.
* [BUGFIX] Propagate storage errors as 500 in the HTTP API.
* [BUGFIX] Fix int64 overflow in timestamps in the HTTP API.
* [BUGFIX] Fix deadlock in Zookeeper SD.
* [BUGFIX] Fix fuzzy search problems in the web-UI auto-completion.

## 1.5.3 / 2017-05-11

* [BUGFIX] Fix potential memory leak in Kubernetes service discovery

## 1.5.2 / 2017-02-10

* [BUGFIX] Fix series corruption in a special case of series maintenance where
  the minimum series-file-shrink-ratio kicks in.
* [BUGFIX] Fix two panic conditions both related to processing a series
  scheduled to be quarantined.
* [ENHANCEMENT] Binaries built with Go1.7.5.

## 1.5.1 / 2017-02-07

* [BUGFIX] Don't lose fully persisted memory series during checkpointing.
* [BUGFIX] Fix intermittently failing relabeling.
* [BUGFIX] Make `-storage.local.series-file-shrink-ratio` work.
* [BUGFIX] Remove race condition from TestLoop.

## 1.5.0 / 2017-01-23

* [CHANGE] Use lexicographic order to sort alerts by name.
* [FEATURE] Add Joyent Triton discovery.
* [FEATURE] Add scrape targets and alertmanager targets API.
* [FEATURE] Add various persistence related metrics.
* [FEATURE] Add various query engine related metrics.
* [FEATURE] Add ability to limit scrape samples, and related metrics.
* [FEATURE] Add labeldrop and labelkeep relabelling actions.
* [FEATURE] Display current working directory on status-page.
* [ENHANCEMENT] Strictly use ServiceAccount for in cluster configuration on Kubernetes.
* [ENHANCEMENT] Various performance and memory-management improvements.
* [BUGFIX] Fix basic auth for alertmanagers configured via flag.
* [BUGFIX] Don't panic on decoding corrupt data.
* [BUGFIX] Ignore dotfiles in data directory.
* [BUGFIX] Abort on intermediate federation errors.

## 1.4.1 / 2016-11-28

* [BUGFIX] Fix Consul service discovery

## 1.4.0 / 2016-11-25

* [FEATURE] Allow configuring Alertmanagers via service discovery
* [FEATURE] Display used Alertmanagers on runtime page in the UI
* [FEATURE] Support profiles in AWS EC2 service discovery configuration
* [ENHANCEMENT] Remove duplicated logging of Kubernetes client errors
* [ENHANCEMENT] Add metrics about Kubernetes service discovery
* [BUGFIX] Update alert annotations on re-evaluation
* [BUGFIX] Fix export of group modifier in PromQL queries
* [BUGFIX] Remove potential deadlocks in several service discovery implementations
* [BUGFIX] Use proper float64 modulo in PromQL `%` binary operations
* [BUGFIX] Fix crash bug in Kubernetes service discovery

## 1.3.1 / 2016-11-04

This bug-fix release pulls in the fixes from the 1.2.3 release.

* [BUGFIX] Correctly handle empty Regex entry in relabel config.
* [BUGFIX] MOD (`%`) operator doesn't panic with small floating point numbers.
* [BUGFIX] Updated miekg/dns vendoring to pick up upstream bug fixes.
* [ENHANCEMENT] Improved DNS error reporting.

## 1.2.3 / 2016-11-04

Note that this release is chronologically after 1.3.0.

* [BUGFIX] Correctly handle end time before start time in range queries.
* [BUGFIX] Error on negative `-storage.staleness-delta`
* [BUGFIX] Correctly handle empty Regex entry in relabel config.
* [BUGFIX] MOD (`%`) operator doesn't panic with small floating point numbers.
* [BUGFIX] Updated miekg/dns vendoring to pick up upstream bug fixes.
* [ENHANCEMENT] Improved DNS error reporting.

## 1.3.0 / 2016-11-01

This is a breaking change to the Kubernetes service discovery.

* [CHANGE] Rework Kubernetes SD.
* [FEATURE] Add support for interpolating `target_label`.
* [FEATURE] Add GCE metadata as Prometheus meta labels.
* [ENHANCEMENT] Add EC2 SD metrics.
* [ENHANCEMENT] Add Azure SD metrics.
* [ENHANCEMENT] Add fuzzy search to `/graph` textarea.
* [ENHANCEMENT] Always show instance labels on target page.
* [BUGFIX] Validate query end time is not before start time.
* [BUGFIX] Error on negative `-storage.staleness-delta`

## 1.2.2 / 2016-10-30

* [BUGFIX] Correctly handle on() in alerts.
* [BUGFIX] UI: Deal properly with aborted requests.
* [BUGFIX] UI: Decode URL query parameters properly.
* [BUGFIX] Storage: Deal better with data corruption (non-monotonic timestamps).
* [BUGFIX] Remote storage: Re-add accidentally removed timeout flag.
* [BUGFIX] Updated a number of vendored packages to pick up upstream bug fixes.

## 1.2.1 / 2016-10-10

* [BUGFIX] Count chunk evictions properly so that the server doesn't
  assume it runs out of memory and subsequently throttles ingestion.
* [BUGFIX] Use Go1.7.1 for prebuilt binaries to fix issues on MacOS Sierra.

## 1.2.0 / 2016-10-07

* [FEATURE] Cleaner encoding of query parameters in `/graph` URLs.
* [FEATURE] PromQL: Add `minute()` function.
* [FEATURE] Add GCE service discovery.
* [FEATURE] Allow any valid UTF-8 string as job name.
* [FEATURE] Allow disabling local storage.
* [FEATURE] EC2 service discovery: Expose `ec2_instance_state`.
* [ENHANCEMENT] Various performance improvements in local storage.
* [BUGFIX] Zookeeper service discovery: Remove deleted nodes.
* [BUGFIX] Zookeeper service discovery: Resync state after Zookeeper failure.
* [BUGFIX] Remove JSON from HTTP Accept header.
* [BUGFIX] Fix flag validation of Alertmanager URL.
* [BUGFIX] Fix race condition on shutdown.
* [BUGFIX] Do not fail Consul discovery on Prometheus startup when Consul
  is down.
* [BUGFIX] Handle NaN in `changes()` correctly.
* [CHANGE] **Experimental** remote write path: Remove use of gRPC.
* [CHANGE] **Experimental** remote write path: Configuration via config file
  rather than command line flags.
* [FEATURE] **Experimental** remote write path: Add HTTP basic auth and TLS.
* [FEATURE] **Experimental** remote write path: Support for relabelling.

## 1.1.3 / 2016-09-16

* [ENHANCEMENT] Use golang-builder base image for tests in CircleCI.
* [ENHANCEMENT] Added unit tests for federation.
* [BUGFIX] Correctly de-dup metric families in federation output.

## 1.1.2 / 2016-09-08

* [BUGFIX] Allow label names that coincide with keywords.

## 1.1.1 / 2016-09-07

* [BUGFIX] Fix IPv6 escaping in service discovery integrations
* [BUGFIX] Fix default scrape port assignment for IPv6

## 1.1.0 / 2016-09-03

* [FEATURE] Add `quantile` and `quantile_over_time`.
* [FEATURE] Add `stddev_over_time` and `stdvar_over_time`.
* [FEATURE] Add various time and date functions.
* [FEATURE] Added `toUpper` and `toLower` formatting to templates.
* [FEATURE] Allow relabeling of alerts.
* [FEATURE] Allow URLs in targets defined via a JSON file.
* [FEATURE] Add idelta function.
* [FEATURE] 'Remove graph' button on the /graph page.
* [FEATURE] Kubernetes SD: Add node name and host IP to pod discovery.
* [FEATURE] New remote storage write path. EXPERIMENTAL!
* [ENHANCEMENT] Improve time-series index lookups.
* [ENHANCEMENT] Forbid invalid relabel configurations.
* [ENHANCEMENT] Improved various tests.
* [ENHANCEMENT] Add crash recovery metric 'started_dirty'.
* [ENHANCEMENT] Fix (and simplify) populating series iterators.
* [ENHANCEMENT] Add job link on target page.
* [ENHANCEMENT] Message on empty Alerts page.
* [ENHANCEMENT] Various internal code refactorings and clean-ups.
* [ENHANCEMENT] Various improvements in the build system.
* [BUGFIX] Catch errors when unmarshaling delta/doubleDelta encoded chunks.
* [BUGFIX] Fix data race in lexer and lexer test.
* [BUGFIX] Trim stray whitespace from bearer token file.
* [BUGFIX] Avoid divide-by-zero panic on query_range?step=0.
* [BUGFIX] Detect invalid rule files at startup.
* [BUGFIX] Fix counter reset treatment in PromQL.
* [BUGFIX] Fix rule HTML escaping issues.
* [BUGFIX] Remove internal labels from alerts sent to AM.

## 1.0.2 / 2016-08-24

* [BUGFIX] Clean up old targets after config reload.

## 1.0.1 / 2016-07-21

* [BUGFIX] Exit with error on non-flag command-line arguments.
* [BUGFIX] Update example console templates to new HTTP API.
* [BUGFIX] Re-add logging flags.

## 1.0.0 / 2016-07-18

* [CHANGE] Remove deprecated query language keywords
* [CHANGE] Change Kubernetes SD to require specifying Kubernetes role
* [CHANGE] Use service address in Consul SD if available
* [CHANGE] Standardize all Prometheus internal metrics to second units
* [CHANGE] Remove unversioned legacy HTTP API
* [CHANGE] Remove legacy ingestion of JSON metric format
* [CHANGE] Remove deprecated `target_groups` configuration
* [FEATURE] Add binary power operation to PromQL
* [FEATURE] Add `count_values` aggregator
* [FEATURE] Add `-web.route-prefix` flag
* [FEATURE] Allow `on()`, `by()`, `without()` in PromQL with empty label sets
* [ENHANCEMENT] Make `topk/bottomk` query functions aggregators
* [BUGFIX] Fix annotations in alert rule printing
* [BUGFIX] Expand alert templating at evaluation time
* [BUGFIX] Fix edge case handling in crash recovery
* [BUGFIX] Hide testing package flags from help output

## 0.20.0 / 2016-06-15

This release contains multiple breaking changes to the configuration schema.

* [FEATURE] Allow configuring multiple Alertmanagers
* [FEATURE] Add server name to TLS configuration
* [FEATURE] Add labels for all node addresses and discover node port if available in Kubernetes SD
* [ENHANCEMENT] More meaningful configuration errors
* [ENHANCEMENT] Round scraping timestamps to milliseconds in web UI
* [ENHANCEMENT] Make number of storage fingerprint locks configurable
* [BUGFIX] Fix date parsing in console template graphs
* [BUGFIX] Fix static console files in Docker images
* [BUGFIX] Fix console JS XHR requests for IE11
* [BUGFIX] Add missing path prefix in new status page
* [CHANGE] Rename `target_groups` to `static_configs` in config files
* [CHANGE] Rename `names` to `files` in file SD configuration
* [CHANGE] Remove kubelet port config option in Kubernetes SD configuration

## 0.19.3 / 2016-06-14

* [BUGFIX] Handle Marathon apps with zero ports
* [BUGFIX] Fix startup panic in retrieval layer

## 0.19.2 / 2016-05-29

* [BUGFIX] Correctly handle `GROUP_LEFT` and `GROUP_RIGHT` without labels in
  string representation of expressions and in rules.
* [BUGFIX] Use `-web.external-url` for new status endpoints.

## 0.19.1 / 2016-05-25

* [BUGFIX] Handle service discovery panic affecting Kubernetes SD
* [BUGFIX] Fix web UI display issue in some browsers

## 0.19.0 / 2016-05-24

This version contains a breaking change to the query language. Please read
the documentation on the grouping behavior of vector matching:

<https://prometheus.io/docs/querying/operators/#vector-matching>

* [FEATURE] Add experimental Microsoft Azure service discovery
* [FEATURE] Add `ignoring` modifier for binary operations
* [FEATURE] Add pod discovery to Kubernetes service discovery
* [CHANGE] Vector matching takes grouping labels from one-side
* [ENHANCEMENT] Support time range on /api/v1/series endpoint
* [ENHANCEMENT] Partition status page into individual pages
* [BUGFIX] Fix issue of hanging target scrapes

## 0.18.0 / 2016-04-18

* [BUGFIX] Fix operator precedence in PromQL
* [BUGFIX] Never drop still open head chunk
* [BUGFIX] Fix missing 'keep_common' when printing AST node
* [CHANGE/BUGFIX] Target identity considers path and parameters additionally to host and port
* [CHANGE] Rename metric `prometheus_local_storage_invalid_preload_requests_total` to `prometheus_local_storage_non_existent_series_matches_total`
* [CHANGE] Support for old alerting rule syntax dropped
* [FEATURE] Deduplicate targets within the same scrape job
* [FEATURE] Add varbit chunk encoding (higher compression, more CPU usage – disabled by default)
* [FEATURE] Add `holt_winters` query function
* [FEATURE] Add relative complement `unless` operator to PromQL
* [ENHANCEMENT] Quarantine series file if data corruption is encountered (instead of crashing)
* [ENHANCEMENT] Validate Alertmanager URL
* [ENHANCEMENT] Use UTC for build timestamp
* [ENHANCEMENT] Improve index query performance (especially for active time series)
* [ENHANCEMENT] Instrument configuration reload duration
* [ENHANCEMENT] Instrument retrieval layer
* [ENHANCEMENT] Add Go version to `prometheus_build_info` metric

## 0.17.0 / 2016-03-02

This version no longer works with Alertmanager 0.0.4 and earlier!
The alerting rule syntax has changed as well but the old syntax is supported
up until version 0.18.

All regular expressions in PromQL are anchored now, matching the behavior of
regular expressions in config files.

* [CHANGE] Integrate with Alertmanager 0.1.0 and higher
* [CHANGE] Degraded storage mode renamed to rushed mode
* [CHANGE] New alerting rule syntax
* [CHANGE] Add label validation on ingestion
* [CHANGE] Regular expression matchers in PromQL are anchored
* [FEATURE] Add `without` aggregation modifier
* [FEATURE] Send alert resolved notifications to Alertmanager
* [FEATURE] Allow millisecond precision in configuration file
* [FEATURE] Support AirBnB's Smartstack Nerve for service discovery
* [ENHANCEMENT] Storage switches less often between regular and rushed mode.
* [ENHANCEMENT] Storage switches into rushed mode if there are too many memory chunks.
* [ENHANCEMENT] Added more storage instrumentation
* [ENHANCEMENT] Improved instrumentation of notification handler
* [BUGFIX] Do not count head chunks as chunks waiting for persistence
* [BUGFIX] Handle OPTIONS HTTP requests to the API correctly
* [BUGFIX] Parsing of ranges in PromQL fixed
* [BUGFIX] Correctly validate URL flag parameters
* [BUGFIX] Log argument parse errors
* [BUGFIX] Properly handle creation of target with bad TLS config
* [BUGFIX] Fix of checkpoint timing issue

## 0.16.2 / 2016-01-18

* [FEATURE] Multiple authentication options for EC2 discovery added
* [FEATURE] Several meta labels for EC2 discovery added
* [FEATURE] Allow full URLs in static target groups (used e.g. by the `blackbox_exporter`)
* [FEATURE] Add Graphite remote-storage integration
* [FEATURE] Create separate Kubernetes targets for services and their endpoints
* [FEATURE] Add `clamp_{min,max}` functions to PromQL
* [FEATURE] Omitted time parameter in API query defaults to now
* [ENHANCEMENT] Less frequent time series file truncation
* [ENHANCEMENT] Instrument number of  manually deleted time series
* [ENHANCEMENT] Ignore lost+found directory during storage version detection
* [CHANGE] Kubernetes `masters` renamed to `api_servers`
* [CHANGE] "Healthy" and "unhealthy" targets are now called "up" and "down" in the web UI
* [CHANGE] Remove undocumented 2nd argument of the `delta` function.
  (This is a BREAKING CHANGE for users of the undocumented 2nd argument.)
* [BUGFIX] Return proper HTTP status codes on API errors
* [BUGFIX] Fix Kubernetes authentication configuration
* [BUGFIX] Fix stripped OFFSET from in rule evaluation and display
* [BUGFIX] Do not crash on failing Consul SD initialization
* [BUGFIX] Revert changes to metric auto-completion
* [BUGFIX] Add config overflow validation for TLS configuration
* [BUGFIX] Skip already watched Zookeeper nodes in serverset SD
* [BUGFIX] Don't federate stale samples
* [BUGFIX] Move NaN to end of result for `topk/bottomk/sort/sort_desc/min/max`
* [BUGFIX] Limit extrapolation of `delta/rate/increase`
* [BUGFIX] Fix unhandled error in rule evaluation

Some changes to the Kubernetes service discovery were integration since
it was released as a beta feature.

## 0.16.1 / 2015-10-16

* [FEATURE] Add `irate()` function.
* [ENHANCEMENT] Improved auto-completion in expression browser.
* [CHANGE] Kubernetes SD moves node label to instance label.
* [BUGFIX] Escape regexes in console templates.

## 0.16.0 / 2015-10-09

BREAKING CHANGES:

* Release tarballs now contain the built binaries in a nested directory.
* The `hash_mod` relabeling action now uses MD5 hashes instead of FNV hashes to
  achieve a better distribution.
* The DNS-SD meta label `__meta_dns_srv_name` was renamed to `__meta_dns_name`
  to reflect support for DNS record types other than `SRV`.
* The default full refresh interval for the file-based service discovery has been
  increased from 30 seconds to 5 minutes.
* In relabeling, parts of a source label that weren't matched by
  the specified regular expression are no longer included in the replacement
  output.
* Queries no longer interpolate between two data points. Instead, the resulting
  value will always be the latest value before the evaluation query timestamp.
* Regular expressions supplied via the configuration are now anchored to match
  full strings instead of substrings.
* Global labels are not appended upon storing time series anymore. Instead,
  they are only appended when communicating with external systems
  (Alertmanager, remote storages, federation). They have thus also been renamed
  from `global.labels` to `global.external_labels`.
* The names and units of metrics related to remote storage sample appends have
  been changed.
* The experimental support for writing to InfluxDB has been updated to work
  with InfluxDB 0.9.x. 0.8.x versions of InfluxDB are not supported anymore.
* Escape sequences in double- and single-quoted string literals in rules or query
  expressions are now interpreted like escape sequences in Go string literals
  (<https://golang.org/ref/spec#String_literals>).

Future breaking changes / deprecated features:

* The `delta()` function had an undocumented optional second boolean argument
  to make it behave like `increase()`. This second argument will be removed in
  the future. Migrate any occurrences of `delta(x, 1)` to use `increase(x)`
  instead.
* Support for filter operators between two scalar values (like `2 > 1`) will be
  removed in the future. These will require a `bool` modifier on the operator,
  e.g.  `2 > bool 1`.

All changes:

* [CHANGE] Renamed `global.labels` to `global.external_labels`.
* [CHANGE] Vendoring is now done via govendor instead of godep.
* [CHANGE] Change web UI root page to show the graphing interface instead of
  the server status page.
* [CHANGE] Append global labels only when communicating with external systems
  instead of storing them locally.
* [CHANGE] Change all regexes in the configuration to do full-string matches
  instead of substring matches.
* [CHANGE] Remove interpolation of vector values in queries.
* [CHANGE] For alert `SUMMARY`/`DESCRIPTION` template fields, cast the alert
  value to `float64` to work with common templating functions.
* [CHANGE] In relabeling, don't include unmatched source label parts in the
  replacement.
* [CHANGE] Change default full refresh interval for the file-based service
  discovery from 30 seconds to 5 minutes.
* [CHANGE] Rename the DNS-SD meta label `__meta_dns_srv_name` to
  `__meta_dns_name` to reflect support for other record types than `SRV`.
* [CHANGE] Release tarballs now contain the binaries in a nested directory.
* [CHANGE] Update InfluxDB write support to work with InfluxDB 0.9.x.
* [FEATURE] Support full "Go-style" escape sequences in strings and add raw
  string literals.
* [FEATURE] Add EC2 service discovery support.
* [FEATURE] Allow configuring TLS options in scrape configurations.
* [FEATURE] Add instrumentation around configuration reloads.
* [FEATURE] Add `bool` modifier to comparison operators to enable boolean
  (`0`/`1`) output instead of filtering.
* [FEATURE] In Zookeeper serverset discovery, provide `__meta_serverset_shard`
  label with the serverset shard number.
* [FEATURE] Provide `__meta_consul_service_id` meta label in Consul service
  discovery.
* [FEATURE] Allow scalar expressions in recording rules to enable use cases
  such as building constant metrics.
* [FEATURE] Add `label_replace()` and `vector()` query language functions.
* [FEATURE] In Consul service discovery, fill in the `__meta_consul_dc`
  datacenter label from the Consul agent when it's not set in the Consul SD
  config.
* [FEATURE] Scrape all services upon empty services list in Consul service
  discovery.
* [FEATURE] Add `labelmap` relabeling action to map a set of input labels to a
  set of output labels using regular expressions.
* [FEATURE] Introduce `__tmp` as a relabeling label prefix that is guaranteed
  to not be used by Prometheus internally.
* [FEATURE] Kubernetes-based service discovery.
* [FEATURE] Marathon-based service discovery.
* [FEATURE] Support multiple series names in console graphs JavaScript library.
* [FEATURE] Allow reloading configuration via web handler at `/-/reload`.
* [FEATURE] Updates to promtool to reflect new Prometheus configuration
  features.
* [FEATURE] Add `proxy_url` parameter to scrape configurations to enable use of
  proxy servers.
* [FEATURE] Add console templates for Prometheus itself.
* [FEATURE] Allow relabeling the protocol scheme of targets.
* [FEATURE] Add `predict_linear()` query language function.
* [FEATURE] Support for authentication using bearer tokens, client certs, and
  CA certs.
* [FEATURE] Implement unary expressions for vector types (`-foo`, `+foo`).
* [FEATURE] Add console templates for the SNMP exporter.
* [FEATURE] Make it possible to relabel target scrape query parameters.
* [FEATURE] Add support for `A` and `AAAA` records in DNS service discovery.
* [ENHANCEMENT] Fix several flaky tests.
* [ENHANCEMENT] Switch to common routing package.
* [ENHANCEMENT] Use more resilient metric decoder.
* [ENHANCEMENT] Update vendored dependencies.
* [ENHANCEMENT] Add compression to more HTTP handlers.
* [ENHANCEMENT] Make -web.external-url flag help string more verbose.
* [ENHANCEMENT] Improve metrics around remote storage queues.
* [ENHANCEMENT] Use Go 1.5.1 instead of Go 1.4.2 in builds.
* [ENHANCEMENT] Update the architecture diagram in the `README.md`.
* [ENHANCEMENT] Time out sample appends in retrieval layer if the storage is
  backlogging.
* [ENHANCEMENT] Make `hash_mod` relabeling action use MD5 instead of FNV to
  enable better hash distribution.
* [ENHANCEMENT] Better tracking of targets between same service discovery
  mechanisms in one scrape configuration.
* [ENHANCEMENT] Handle parser and query evaluation runtime panics more
  gracefully.
* [ENHANCEMENT] Add IDs to H2 tags on status page to allow anchored linking.
* [BUGFIX] Fix watching multiple paths with Zookeeper serverset discovery.
* [BUGFIX] Fix high CPU usage on configuration reload.
* [BUGFIX] Fix disappearing `__params` on configuration reload.
* [BUGFIX] Make `labelmap` action available through configuration.
* [BUGFIX] Fix direct access of protobuf fields.
* [BUGFIX] Fix panic on Consul request error.
* [BUGFIX] Redirect of graph endpoint for prefixed setups.
* [BUGFIX] Fix series file deletion behavior when purging archived series.
* [BUGFIX] Fix error checking and logging around checkpointing.
* [BUGFIX] Fix map initialization in target manager.
* [BUGFIX] Fix draining of file watcher events in file-based service discovery.
* [BUGFIX] Add `POST` handler for `/debug` endpoints to fix CPU profiling.
* [BUGFIX] Fix several flaky tests.
* [BUGFIX] Fix busylooping in case a scrape configuration has no target
  providers defined.
* [BUGFIX] Fix exit behavior of static target provider.
* [BUGFIX] Fix configuration reloading loop upon shutdown.
* [BUGFIX] Add missing check for nil expression in expression parser.
* [BUGFIX] Fix error handling bug in test code.
* [BUGFIX] Fix Consul port meta label.
* [BUGFIX] Fix lexer bug that treated non-Latin Unicode digits as digits.
* [CLEANUP] Remove obsolete federation example from console templates.
* [CLEANUP] Remove duplicated Bootstrap JS inclusion on graph page.
* [CLEANUP] Switch to common log package.
* [CLEANUP] Update build environment scripts and Makefiles to work better with
  native Go build mechanisms and new Go 1.5 experimental vendoring support.
* [CLEANUP] Remove logged notice about 0.14.x configuration file format change.
* [CLEANUP] Move scrape-time metric label modification into SampleAppenders.
* [CLEANUP] Switch from `github.com/client_golang/model` to
  `github.com/common/model` and related type cleanups.
* [CLEANUP] Switch from `github.com/client_golang/extraction` to
  `github.com/common/expfmt` and related type cleanups.
* [CLEANUP] Exit Prometheus when the web server encounters a startup error.
* [CLEANUP] Remove non-functional alert-silencing links on alerting page.
* [CLEANUP] General cleanups to comments and code, derived from `golint`,
  `go vet`, or otherwise.
* [CLEANUP] When entering crash recovery, tell users how to cleanly shut down
  Prometheus.
* [CLEANUP] Remove internal support for multi-statement queries in query engine.
* [CLEANUP] Update AUTHORS.md.
* [CLEANUP] Don't warn/increment metric upon encountering equal timestamps for
  the same series upon append.
* [CLEANUP] Resolve relative paths during configuration loading.

## 0.15.1 / 2015-07-27

* [BUGFIX] Fix vector matching behavior when there is a mix of equality and
  non-equality matchers in a vector selector and one matcher matches no series.
* [ENHANCEMENT] Allow overriding `GOARCH` and `GOOS` in Makefile.INCLUDE.
* [ENHANCEMENT] Update vendored dependencies.

## 0.15.0 / 2015-07-21

BREAKING CHANGES:

* Relative paths for rule files are now evaluated relative to the config file.
* External reachability flags (`-web.*`) consolidated.
* The default storage directory has been changed from `/tmp/metrics`
  to `data` in the local directory.
* The `rule_checker` tool has been replaced by `promtool` with
  different flags and more functionality.
* Empty labels are now removed upon ingestion into the
  storage. Matching empty labels is now equivalent to matching unset
  labels (`mymetric{label=""}` now matches series that don't have
  `label` set at all).
* The special `__meta_consul_tags` label in Consul service discovery
  now starts and ends with tag separators to enable easier regex
  matching.
* The default scrape interval has been changed back from 1 minute to
  10 seconds.

All changes:

* [CHANGE] Change default storage directory to `data` in the current
  working directory.
* [CHANGE] Consolidate external reachability flags (`-web.*`)into one.
* [CHANGE] Deprecate `keeping_extra` modifier keyword, rename it to
  `keep_common`.
* [CHANGE] Improve label matching performance and treat unset labels
  like empty labels in label matchers.
* [CHANGE] Remove `rule_checker` tool and add generic `promtool` CLI
  tool which allows checking rules and configuration files.
* [CHANGE] Resolve rule files relative to config file.
* [CHANGE] Restore default ScrapeInterval of 1 minute instead of 10 seconds.
* [CHANGE] Surround `__meta_consul_tags` value with tag separators.
* [CHANGE] Update node disk console for new filesystem labels.
* [FEATURE] Add Consul's `ServiceAddress`, `Address`, and `ServicePort` as
  meta labels to enable setting a custom scrape address if needed.
* [FEATURE] Add `hashmod` relabel action to allow for horizontal
  sharding of Prometheus servers.
* [FEATURE] Add `honor_labels` scrape configuration option to not
  overwrite any labels exposed by the target.
* [FEATURE] Add basic federation support on `/federate`.
* [FEATURE] Add optional `RUNBOOK` field to alert statements.
* [FEATURE] Add pre-relabel target labels to status page.
* [FEATURE] Add version information endpoint under `/version`.
* [FEATURE] Added initial stable API version 1 under `/api/v1`,
  including ability to delete series and query more metadata.
* [FEATURE] Allow configuring query parameters when scraping metrics endpoints.
* [FEATURE] Allow deleting time series via the new v1 API.
* [FEATURE] Allow individual ingested metrics to be relabeled.
* [FEATURE] Allow loading rule files from an entire directory.
* [FEATURE] Allow scalar expressions in range queries, improve error messages.
* [FEATURE] Support Zookeeper Serversets as a service discovery mechanism.
* [ENHANCEMENT] Add circleci yaml for Dockerfile test build.
* [ENHANCEMENT] Always show selected graph range, regardless of available data.
* [ENHANCEMENT] Change expression input field to multi-line textarea.
* [ENHANCEMENT] Enforce strict monotonicity of time stamps within a series.
* [ENHANCEMENT] Export build information as metric.
* [ENHANCEMENT] Improve UI of `/alerts` page.
* [ENHANCEMENT] Improve display of target labels on status page.
* [ENHANCEMENT] Improve initialization and routing functionality of web service.
* [ENHANCEMENT] Improve target URL handling and display.
* [ENHANCEMENT] New dockerfile using alpine-glibc base image and make.
* [ENHANCEMENT] Other minor fixes.
* [ENHANCEMENT] Preserve alert state across reloads.
* [ENHANCEMENT] Prettify flag help output even more.
* [ENHANCEMENT] README.md updates.
* [ENHANCEMENT] Raise error on unknown config parameters.
* [ENHANCEMENT] Refine v1 HTTP API output.
* [ENHANCEMENT] Show original configuration file contents on status
  page instead of serialized YAML.
* [ENHANCEMENT] Start HUP signal handler earlier to not exit upon HUP
  during startup.
* [ENHANCEMENT] Updated vendored dependencies.
* [BUGFIX] Do not panic in `StringToDuration()` on wrong duration unit.
* [BUGFIX] Exit on invalid rule files on startup.
* [BUGFIX] Fix a regression in the `.Path` console template variable.
* [BUGFIX] Fix chunk descriptor loading.
* [BUGFIX] Fix consoles "Prometheus" link to point to /
* [BUGFIX] Fix empty configuration file cases
* [BUGFIX] Fix float to int conversions in chunk encoding, which were
  broken for some architectures.
* [BUGFIX] Fix overflow detection for serverset config.
* [BUGFIX] Fix race conditions in retrieval layer.
* [BUGFIX] Fix shutdown deadlock in Consul SD code.
* [BUGFIX] Fix the race condition targets in the Makefile.
* [BUGFIX] Fix value display error in web console.
* [BUGFIX] Hide authentication credentials in config `String()` output.
* [BUGFIX] Increment dirty counter metric in storage only if
  `setDirty(true)` is called.
* [BUGFIX] Periodically refresh services in Consul to recover from
  missing events.
* [BUGFIX] Prevent overwrite of default global config when loading a
  configuration.
* [BUGFIX] Properly lex `\r` as whitespace in expression language.
* [BUGFIX] Validate label names in JSON target groups.
* [BUGFIX] Validate presence of regex field in relabeling configurations.
* [CLEANUP] Clean up initialization of remote storage queues.
* [CLEANUP] Fix `go vet` and `golint` violations.
* [CLEANUP] General cleanup of rules and query language code.
* [CLEANUP] Improve and simplify Dockerfile build steps.
* [CLEANUP] Improve and simplify build infrastructure, use go-bindata
  for web assets. Allow building without git.
* [CLEANUP] Move all utility packages into common `util` subdirectory.
* [CLEANUP] Refactor main, flag handling, and web package.
* [CLEANUP] Remove unused methods from `Rule` interface.
* [CLEANUP] Simplify default config handling.
* [CLEANUP] Switch human-readable times on web UI to UTC.
* [CLEANUP] Use `templates.TemplateExpander` for all page templates.
* [CLEANUP] Use new v1 HTTP API for querying and graphing.

## 0.14.0 / 2015-06-01

* [CHANGE] Configuration format changed and switched to YAML.
  (See the provided [migration tool](https://github.com/prometheus/migrate/releases).)
* [ENHANCEMENT] Redesign of state-preserving target discovery.
* [ENHANCEMENT] Allow specifying scrape URL scheme and basic HTTP auth for non-static targets.
* [FEATURE] Allow attaching meaningful labels to targets via relabeling.
* [FEATURE] Configuration/rule reloading at runtime.
* [FEATURE] Target discovery via file watches.
* [FEATURE] Target discovery via Consul.
* [ENHANCEMENT] Simplified binary operation evaluation.
* [ENHANCEMENT] More stable component initialization.
* [ENHANCEMENT] Added internal expression testing language.
* [BUGFIX] Fix graph links with path prefix.
* [ENHANCEMENT] Allow building from source without git.
* [ENHANCEMENT] Improve storage iterator performance.
* [ENHANCEMENT] Change logging output format and flags.
* [BUGFIX] Fix memory alignment bug for 32bit systems.
* [ENHANCEMENT] Improve web redirection behavior.
* [ENHANCEMENT] Allow overriding default hostname for Prometheus URLs.
* [BUGFIX] Fix double slash in URL sent to alertmanager.
* [FEATURE] Add resets() query function to count counter resets.
* [FEATURE] Add changes() query function to count the number of times a gauge changed.
* [FEATURE] Add increase() query function to calculate a counter's increase.
* [ENHANCEMENT] Limit retrievable samples to the storage's retention window.

## 0.13.4 / 2015-05-23

* [BUGFIX] Fix a race while checkpointing fingerprint mappings.

## 0.13.3 / 2015-05-11

* [BUGFIX] Handle fingerprint collisions properly.
* [CHANGE] Comments in rules file must start with `#`. (The undocumented `//`
  and `/*...*/` comment styles are no longer supported.)
* [ENHANCEMENT] Switch to custom expression language parser and evaluation
  engine, which generates better error messages, fixes some parsing edge-cases,
  and enables other future enhancements (like the ones below).
* [ENHANCEMENT] Limit maximum number of concurrent queries.
* [ENHANCEMENT] Terminate running queries during shutdown.

## 0.13.2 / 2015-05-05

* [MAINTENANCE] Updated vendored dependencies to their newest versions.
* [MAINTENANCE] Include rule_checker and console templates in release tarball.
* [BUGFIX] Sort NaN as the lowest value.
* [ENHANCEMENT] Add square root, stddev and stdvar functions.
* [BUGFIX] Use scrape_timeout for scrape timeout, not scrape_interval.
* [ENHANCEMENT] Improve chunk and chunkDesc loading, increase performance when
  reading from disk.
* [BUGFIX] Show correct error on wrong DNS response.

## 0.13.1 / 2015-04-09

* [BUGFIX] Treat memory series with zero chunks correctly in series maintenance.
* [ENHANCEMENT] Improve readability of usage text even more.

## 0.13.0 / 2015-04-08

* [ENHANCEMENT] Double-delta encoding for chunks, saving typically 40% of
  space, both in RAM and on disk.
* [ENHANCEMENT] Redesign of chunk persistence queuing, increasing performance
  on spinning disks significantly.
* [ENHANCEMENT] Redesign of sample ingestion, increasing ingestion performance.
* [FEATURE] Added ln, log2, log10 and exp functions to the query language.
* [FEATURE] Experimental write support to InfluxDB.
* [FEATURE] Allow custom timestamps in instant query API.
* [FEATURE] Configurable path prefix for URLs to support proxies.
* [ENHANCEMENT] Increase of rule_checker CLI usability.
* [CHANGE] Show special float values as gaps.
* [ENHANCEMENT] Made usage output more readable.
* [ENHANCEMENT] Increased resilience of the storage against data corruption.
* [ENHANCEMENT] Various improvements around chunk encoding.
* [ENHANCEMENT] Nicer formatting of target health table on /status.
* [CHANGE] Rename UNREACHABLE to UNHEALTHY, ALIVE to HEALTHY.
* [BUGFIX] Strip trailing slash in alertmanager URL.
* [BUGFIX] Avoid +InfYs and similar, just display +Inf.
* [BUGFIX] Fixed HTML-escaping at various places.
* [BUGFIX] Fixed special value handling in division and modulo of the query
  language.
* [BUGFIX] Fix embed-static.sh.
* [CLEANUP] Added initial HTTP API tests.
* [CLEANUP] Misc. other code cleanups.
* [MAINTENANCE] Updated vendored dependencies to their newest versions.

## 0.12.0 / 2015-03-04

* [CHANGE] Use client_golang v0.3.1. THIS CHANGES FINGERPRINTING AND INVALIDATES
  ALL PERSISTED FINGERPRINTS. You have to wipe your storage to use this or
  later versions. There is a version guard in place that will prevent you to
  run Prometheus with the stored data of an older Prometheus.
* [BUGFIX] The change above fixes a weakness in the fingerprinting algorithm.
* [ENHANCEMENT] The change above makes fingerprinting faster and less allocation
  intensive.
* [FEATURE] OR operator and vector matching options. See docs for details.
* [ENHANCEMENT] Scientific notation and special float values (Inf, NaN) now
  supported by the expression language.
* [CHANGE] Dockerfile makes Prometheus use the Docker volume to store data
  (rather than /tmp/metrics).
* [CHANGE] Makefile uses Go 1.4.2.

## 0.11.1 / 2015-02-27

* [BUGFIX] Make series maintenance complete again. (Ever since 0.9.0rc4,
  or commit 0851945, series would not be archived, chunk descriptors would
  not be evicted, and stale head chunks would never be closed. This happened
  due to accidental deletion of a line calling a (well tested :) function.
* [BUGFIX] Do not double count head chunks read from checkpoint on startup.
  Also fix a related but less severe bug in counting chunk descriptors.
* [BUGFIX] Check last time in head chunk for head chunk timeout, not first.
* [CHANGE] Update vendoring due to vendoring changes in client_golang.
* [CLEANUP] Code cleanups.
* [ENHANCEMENT] Limit the number of 'dirty' series counted during checkpointing.

## 0.11.0 / 2015-02-23

* [FEATURE] Introduce new metric type Histogram with server-side aggregation.
* [FEATURE] Add offset operator.
* [FEATURE] Add floor, ceil and round functions.
* [CHANGE] Change instance identifiers to be host:port.
* [CHANGE] Dependency management and vendoring changed/improved.
* [CHANGE] Flag name changes to create consistency between various Prometheus
  binaries.
* [CHANGE] Show unlimited number of metrics in autocomplete.
* [CHANGE] Add query timeout.
* [CHANGE] Remove labels on persist error counter.
* [ENHANCEMENT] Various performance improvements for sample ingestion.
* [ENHANCEMENT] Various Makefile improvements.
* [ENHANCEMENT] Various console template improvements, including
  proof-of-concept for federation via console templates.
* [ENHANCEMENT] Fix graph JS glitches and simplify graphing code.
* [ENHANCEMENT] Dramatically decrease resources for file embedding.
* [ENHANCEMENT] Crash recovery saves lost series data in 'orphaned' directory.
* [BUGFIX] Fix aggregation grouping key calculation.
* [BUGFIX] Fix Go download path for various architectures.
* [BUGFIX] Fixed the link of the Travis build status image.
* [BUGFIX] Fix Rickshaw/D3 version mismatch.
* [CLEANUP] Various code cleanups.

## 0.10.0 / 2015-01-26

* [CHANGE] More efficient JSON result format in query API. This requires
  up-to-date versions of PromDash and prometheus_cli, too.
* [ENHANCEMENT] Excluded non-minified Bootstrap assets and the Bootstrap maps
  from embedding into the binary. Those files are only used for debugging,
  and then you can use -web.use-local-assets. By including fewer files, the
  RAM usage during compilation is much more manageable.
* [ENHANCEMENT] Help link points to <https://prometheus.github.io> now.
* [FEATURE] Consoles for haproxy and cloudwatch.
* [BUGFIX] Several fixes to graphs in consoles.
* [CLEANUP] Removed a file size check that did not check anything.

## 0.9.0 / 2015-01-23

* [CHANGE] Reworked command line flags, now more consistent and taking into
  account needs of the new storage backend (see below).
* [CHANGE] Metric names are dropped after certain transformations.
* [CHANGE] Changed partitioning of summary metrics exported by Prometheus.
* [CHANGE] Got rid of Gerrit as a review tool.
* [CHANGE] 'Tabular' view now the default (rather than 'Graph') to avoid
  running very expensive queries accidentally.
* [CHANGE] On-disk format for stored samples changed. For upgrading, you have
  to nuke your old files completely. See "Complete rewrite of the storage
* [CHANGE] Removed 2nd argument from `delta`.
* [FEATURE] Added a `deriv` function.
* [FEATURE] Console templates.
* [FEATURE] Added `absent` function.
* [FEATURE] Allow omitting the metric name in queries.
* [BUGFIX] Removed all known race conditions.
* [BUGFIX] Metric mutations now handled correctly in all cases.
* [ENHANCEMENT] Proper double-start protection.
* [ENHANCEMENT] Complete rewrite of the storage layer. Benefits include:
  * Better query performance.
  * More samples in less RAM.
  * Better memory management.
  * Scales up to millions of time series and thousands of samples ingested
    per second.
  * Purging of obsolete samples much cleaner now, up to completely
    "forgetting" obsolete time series.
  * Proper instrumentation to diagnose the storage layer with... well...
    Prometheus.
  * Pure Go implementation, no need for cgo and shared C libraries anymore.
  * Better concurrency.
* [ENHANCEMENT] Copy-on-write semantics in the AST layer.
* [ENHANCEMENT] Switched from Go 1.3 to Go 1.4.
* [ENHANCEMENT] Vendored external dependencies with godeps.
* [ENHANCEMENT] Numerous Web UI improvements, moved to Bootstrap3 and
  Rickshaw 1.5.1.
* [ENHANCEMENT] Improved Docker integration.
* [ENHANCEMENT] Simplified the Makefile contraption.
* [CLEANUP] Put meta-data files into proper shape (LICENSE, README.md etc.)
* [CLEANUP] Removed all legitimate 'go vet' and 'golint' warnings.
* [CLEANUP] Removed dead code.

## 0.8.0 / 2014-09-04

* [ENHANCEMENT] Stagger scrapes to spread out load.
* [BUGFIX] Correctly quote HTTP Accept header.

## 0.7.0 / 2014-08-06

* [FEATURE] Added new functions: abs(), topk(), bottomk(), drop_common_labels().
* [FEATURE] Let console templates get graph links from expressions.
* [FEATURE] Allow console templates to dynamically include other templates.
* [FEATURE] Template consoles now have access to their URL.
* [BUGFIX] Fixed time() function to return evaluation time, not wallclock time.
* [BUGFIX] Fixed HTTP connection leak when targets returned a non-200 status.
* [BUGFIX] Fixed link to console templates in UI.
* [PERFORMANCE] Removed extra memory copies while scraping targets.
* [ENHANCEMENT] Switched from Go 1.2.1 to Go 1.3.
* [ENHANCEMENT] Made metrics exported by Prometheus itself more consistent.
* [ENHANCEMENT] Removed incremental backoffs for unhealthy targets.
* [ENHANCEMENT] Dockerfile also builds Prometheus support tools now.

## 0.6.0 / 2014-06-30

* [FEATURE] Added console and alert templates support, along with various template functions.
* [PERFORMANCE] Much faster and more memory-efficient flushing to disk.
* [ENHANCEMENT] Query results are now only logged when debugging.
* [ENHANCEMENT] Upgraded to new Prometheus client library for exposing metrics.
* [BUGFIX] Samples are now kept in memory until fully flushed to disk.
* [BUGFIX] Non-200 target scrapes are now treated as an error.
* [BUGFIX] Added installation step for missing dependency to Dockerfile.
* [BUGFIX] Removed broken and unused "User Dashboard" link.

## 0.5.0 / 2014-05-28

* [BUGFIX] Fixed next retrieval time display on status page.
* [BUGFIX] Updated some variable references in tools subdir.
* [FEATURE] Added support for scraping metrics via the new text format.
* [PERFORMANCE] Improved label matcher performance.
* [PERFORMANCE] Removed JSON indentation in query API, leading to smaller response sizes.
* [ENHANCEMENT] Added internal check to verify temporal order of streams.
* [ENHANCEMENT] Some internal refactorings.

## 0.4.0 / 2014-04-17

* [FEATURE] Vectors and scalars may now be reversed in binary operations (`<scalar> <binop> <vector>`).
* [FEATURE] It's possible to shutdown Prometheus via a `/-/quit` web endpoint now.
* [BUGFIX] Fix for a deadlock race condition in the memory storage.
* [BUGFIX] Mac OS X build fixed.
* [BUGFIX] Built from Go 1.2.1, which has internal fixes to race conditions in garbage collection handling.
* [ENHANCEMENT] Internal storage interface refactoring that allows building e.g. the `rule_checker` tool without LevelDB dynamic library dependencies.
* [ENHANCEMENT] Cleanups around shutdown handling.
* [PERFORMANCE] Preparations for better memory reuse during marshaling / unmarshaling.<|MERGE_RESOLUTION|>--- conflicted
+++ resolved
@@ -2,7 +2,8 @@
 
 ## main / unreleased
 
-<<<<<<< HEAD
+* [BUGFIX] OTLP receiver: Generate `target_info` samples between the earliest and latest samples per resource. #16737
+
 ## 3.5.0 / 2025-07-14
 
 * [FEATURE] PromQL: Add experimental type and unit metadata labels, behind feature flag `type-and-unit-labels`. #16228 #16632 #16718 #16743
@@ -44,10 +45,6 @@
 * [BUGFIX] Scraping: Fix rare memory corruption bug. #16623
 * [BUGFIX] Scraping: continue handling custom-bucket histograms after an exponential histogram is encountered. #16720
 * [BUGFIX] OTLP: Default config not respected when `otlp:` block is unset. #16693
-=======
-* [FEATURE] OTLP receiver: Support promoting OTel scope name/version/schema URL/attributes as metric labels, enable via configuration parameter `otlp.promote_scope_metadata`. #16730 #16760
-* [BUGFIX] OTLP receiver: Generate `target_info` samples between the earliest and latest samples per resource. #16737
->>>>>>> 3d245e31
 
 ## 3.4.2 / 2025-06-26
 
