---
version: 2.1

orbs:
  prometheus: prometheus/prometheus@0.11.0
  go: circleci/go@1.7.0
  win: circleci/windows@2.3.0

executors:
  # Whenever the Go version is updated here, .promu.yml
  # should also be updated.
  golang:
    docker:
      - image: quay.io/prometheus/golang-builder:1.17-base
  golang_115:
    docker:
      - image: quay.io/prometheus/golang-builder:1.15-base

jobs:
  test_go:
    executor: golang

    steps:
      - prometheus/setup_environment
      - go/load-cache:
          key: v1
      - run:
<<<<<<< HEAD
          command: sudo apt-get install -y yamllint
      - run:
=======
>>>>>>> b8785271
          command: make GO_ONLY=1
          environment:
            # Run garbage collection more aggressively to avoid getting OOMed during the lint phase.
            GOGC: "20"
            # By default Go uses GOMAXPROCS but a Circle CI executor has many
            # cores (> 30) while the CPU and RAM resources are throttled. If we
            # don't limit this to the number of allocated cores, the job is
            # likely to get OOMed and killed.
            GOOPTS: "-p 2"
            GOMAXPROCS: "2"
            GO111MODULE: "on"
      - prometheus/check_proto:
          version: "3.15.8"
      - prometheus/store_artifact:
          file: prometheus
      - prometheus/store_artifact:
          file: promtool
      - go/save-cache:
          key: v1
      - store_test_results:
          path: test-results
<<<<<<< HEAD

  test_react:
    executor: golang

    steps:
      - checkout
      - restore_cache:
          keys:
            - v3-npm-deps-{{ checksum "web/ui/react-app/yarn.lock" }}
            - v3-npm-deps-
      - run:
          command: make react-app-test
      - save_cache:
          key: v3-npm-deps-{{ checksum "web/ui/react-app/yarn.lock" }}
          paths:
            - /home/circleci/.cache/yarn
=======
>>>>>>> b8785271

  test_ui:
    executor: golang

    steps:
      - checkout
      - restore_cache:
          keys:
            - v3-npm-deps-{{ checksum "web/ui/package-lock.json" }}
            - v3-npm-deps-
      - run: make ui-install
      - run: make ui-lint
      - run: make ui-build-module
      - run: make ui-test
      - save_cache:
          key: v3-npm-deps-{{ checksum "web/ui/package-lock.json" }}
          paths:
            - ~/.npm

  test_windows:
    executor:
      name: win/default
      shell: powershell
    working_directory: /go/src/github.com/prometheus/prometheus
    steps:
      - checkout
      - run:
          # Temporary workaround until circleci updates go.
          command: |
            choco upgrade -y golang
      - run:
          command: refreshenv
      - run:
          command: |
            $env:GOARCH=""; $env:GOOS=""; cd web/ui; go generate
            cd ../..
            $TestTargets = go list ./... | Where-Object { $_ -NotMatch "(github.com/prometheus/prometheus/discovery.*|github.com/prometheus/prometheus/config|github.com/prometheus/prometheus/web)"}
            go test $TestTargets -vet=off -v
          environment:
            GOGC: "20"
            GOOPTS: "-p 2"

  test_tsdb_go115:
    executor: golang_115
    steps:
      - checkout
      - run: go test ./tsdb/...

  test_mixins:
    executor: golang
    steps:
      - checkout
      - run: go install ./cmd/promtool/.
      - run:
          command: go install -mod=readonly github.com/google/go-jsonnet/cmd/jsonnet github.com/google/go-jsonnet/cmd/jsonnetfmt github.com/jsonnet-bundler/jsonnet-bundler/cmd/jb
          working_directory: ~/project/documentation/prometheus-mixin
      - run:
          command: make clean
          working_directory: ~/project/documentation/prometheus-mixin
      - run:
          command: jb install
          working_directory: ~/project/documentation/prometheus-mixin
      - run:
          command: make
          working_directory: ~/project/documentation/prometheus-mixin
      - run:
          command: git diff --exit-code
          working_directory: ~/project/documentation/prometheus-mixin

  repo_sync:
    executor: golang
    steps:
      - checkout
      - run: ./scripts/sync_repo_files.sh
      - run: ./scripts/sync_codemirror.sh

workflows:
  version: 2
  prometheus:
    jobs:
      - test_go:
          filters:
            tags:
              only: /.*/
<<<<<<< HEAD
      - test_react:
=======
      - test_ui:
>>>>>>> b8785271
          filters:
            tags:
              only: /.*/
      - test_tsdb_go115:
          filters:
            tags:
              only: /.*/
      - test_mixins:
          filters:
            tags:
              only: /.*/
      - test_windows:
          filters:
            tags:
              only: /.*/
      - prometheus/build:
          name: build
          parallelism: 12
          filters:
            tags:
              only: /^v[0-9]+(\.[0-9]+){2}(-.+|[^-.]*)$/
      - prometheus/publish_main:
          context: org-context
          requires:
            - test_go
<<<<<<< HEAD
            - test_react
=======
            - test_ui
>>>>>>> b8785271
            - build
          filters:
            branches:
              only: main
          image: circleci/golang:1-node
      - prometheus/publish_release:
          context: org-context
          requires:
            - test_go
<<<<<<< HEAD
            - test_react
=======
            - test_ui
>>>>>>> b8785271
            - build
          filters:
            tags:
              only: /^v[0-9]+(\.[0-9]+){2}(-.+|[^-.]*)$/
            branches:
              ignore: /.*/
          image: circleci/golang:1-node
  nightly:
    triggers:
      - schedule:
          cron: "0 0 * * *"
          filters:
            branches:
              only:
                - main
    jobs:
      - repo_sync:
          context: org-context<|MERGE_RESOLUTION|>--- conflicted
+++ resolved
@@ -25,11 +25,6 @@
       - go/load-cache:
           key: v1
       - run:
-<<<<<<< HEAD
-          command: sudo apt-get install -y yamllint
-      - run:
-=======
->>>>>>> b8785271
           command: make GO_ONLY=1
           environment:
             # Run garbage collection more aggressively to avoid getting OOMed during the lint phase.
@@ -51,25 +46,6 @@
           key: v1
       - store_test_results:
           path: test-results
-<<<<<<< HEAD
-
-  test_react:
-    executor: golang
-
-    steps:
-      - checkout
-      - restore_cache:
-          keys:
-            - v3-npm-deps-{{ checksum "web/ui/react-app/yarn.lock" }}
-            - v3-npm-deps-
-      - run:
-          command: make react-app-test
-      - save_cache:
-          key: v3-npm-deps-{{ checksum "web/ui/react-app/yarn.lock" }}
-          paths:
-            - /home/circleci/.cache/yarn
-=======
->>>>>>> b8785271
 
   test_ui:
     executor: golang
@@ -154,11 +130,7 @@
           filters:
             tags:
               only: /.*/
-<<<<<<< HEAD
-      - test_react:
-=======
       - test_ui:
->>>>>>> b8785271
           filters:
             tags:
               only: /.*/
@@ -184,11 +156,7 @@
           context: org-context
           requires:
             - test_go
-<<<<<<< HEAD
-            - test_react
-=======
             - test_ui
->>>>>>> b8785271
             - build
           filters:
             branches:
@@ -198,11 +166,7 @@
           context: org-context
           requires:
             - test_go
-<<<<<<< HEAD
-            - test_react
-=======
             - test_ui
->>>>>>> b8785271
             - build
           filters:
             tags:
